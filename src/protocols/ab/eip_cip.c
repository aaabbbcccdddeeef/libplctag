/***************************************************************************
 *   Copyright (C) 2015 by OmanTek                                         *
 *   Author Kyle Hayes  kylehayes@omantek.com                              *
 *                                                                         *
 *   This program is free software; you can redistribute it and/or modify  *
 *   it under the terms of the GNU Library General Public License as       *
 *   published by the Free Software Foundation; either version 2 of the    *
 *   License, or (at your option) any later version.                       *
 *                                                                         *
 *   This program is distributed in the hope that it will be useful,       *
 *   but WITHOUT ANY WARRANTY; without even the implied warranty of        *
 *   MERCHANTABILITY or FITNESS FOR A PARTICULAR PURPOSE.  See the         *
 *   GNU Library General Public License for more details.                  *
 *                                                                         *
 *   You should have received a copy of the GNU Library General Public     *
 *   License along with this program; if not, write to the                 *
 *   Free Software Foundation, Inc.,                                       *
 *   59 Temple Place - Suite 330, Boston, MA  02111-1307, USA.             *
 ***************************************************************************/

/**************************************************************************
 * CHANGE LOG                                                             *
 *                                                                        *
 * 2012-02-23  KRH - Created file.                                        *
 *                                                                        *
 * 2012-06-15  KRH - Rename file and includes for code re-org to get      *
 *                   ready for DF1 implementation.  Refactor some common  *
 *                   parts into ab/util.c.                                *
 *                                                                        *
 * 2012-06-20  KRH - change plc_err() calls for new error API.            *
 *                                                                        *
 * 2012-12-19   KRH - Start refactoring for threaded API and attributes.   *
 *                                                                        *
 **************************************************************************/

#include <ctype.h>
#include <platform.h>
#include <lib/libplctag.h>
#include <lib/tag.h>
#include <ab/defs.h>
#include <ab/ab_common.h>
#include <ab/cip.h>
#include <ab/tag.h>
#include <ab/session.h>
#include <ab/eip_cip.h>
#include <ab/error_codes.h>
#include <util/attr.h>
#include <util/debug.h>
#include <util/vector.h>


//int allocate_request_slot(ab_tag_p tag);
//int allocate_read_request_slot(ab_tag_p tag);
//int allocate_write_request_slot(ab_tag_p tag);
//int multi_tag_read_start(ab_tag_p tag);
static int build_read_request_connected(ab_tag_p tag, int byte_offset);
static int build_read_request_unconnected(ab_tag_p tag, int byte_offset);
static int build_write_request_connected(ab_tag_p tag, int byte_offset);
static int build_write_request_unconnected(ab_tag_p tag, int byte_offset);
static int check_read_status_connected(ab_tag_p tag);
static int check_read_status_unconnected(ab_tag_p tag);
static int check_write_status_connected(ab_tag_p tag);
static int check_write_status_unconnected(ab_tag_p tag);
//int calculate_write_sizes(ab_tag_p tag);
static int calculate_write_data_per_packet(ab_tag_p tag);

/*
    tag_vtable_func abort;
    tag_vtable_func read;
    tag_vtable_func status;
    tag_vtable_func tickler;
    tag_vtable_func write;
*/

static int tag_read_start(ab_tag_p tag);
static int tag_status(ab_tag_p tag);
static int tag_tickler(ab_tag_p tag);
static int tag_write_start(ab_tag_p tag);

/* define the exported vtable for this tag type. */
struct tag_vtable_t eip_cip_vtable = {
    (tag_vtable_func)ab_tag_abort, /* shared */
    (tag_vtable_func)tag_read_start,
    (tag_vtable_func)tag_status,
    (tag_vtable_func)tag_tickler,
    (tag_vtable_func)tag_write_start
};


/*************************************************************************
 **************************** API Functions ******************************
 ************************************************************************/

/*
 * tag_status
 *
 * CIP-specific status.  This functions as a "tickler" routine
 * to check on the completion of async requests.
 */
int tag_status(ab_tag_p tag)
{
    int rc = PLCTAG_STATUS_OK;
    int session_rc = PLCTAG_STATUS_OK;

    if (tag->read_in_progress) {
        return PLCTAG_STATUS_PENDING;
    }

    if (tag->write_in_progress) {
        return PLCTAG_STATUS_PENDING;
    }

    if (tag->session) {
        session_rc = tag->session->status;
    } else {
        /* this is not OK.  This is fatal! */
        session_rc = PLCTAG_ERR_CREATE;
    }

    /* now collect the status.  Highest level wins. */
    rc = session_rc;

    if(rc == PLCTAG_STATUS_OK) {
        rc = tag->status;
    }

    return rc;
}



int tag_tickler(ab_tag_p tag)
{
    int rc = PLCTAG_STATUS_OK;

    pdebug(DEBUG_SPEW,"Starting.");

    if (tag->read_in_progress) {
        if(tag->use_connected_msg) {
            rc = check_read_status_connected(tag);
        } else {
            rc = check_read_status_unconnected(tag);
        }

        tag->status = rc;

        pdebug(DEBUG_SPEW,"Done.  Read in progress.");

        return rc;
    }

    if (tag->write_in_progress) {
        if(tag->use_connected_msg) {
            rc = check_write_status_connected(tag);
        } else {
            rc = check_write_status_unconnected(tag);
        }

        tag->status = rc;

        pdebug(DEBUG_SPEW, "Done. Write in progress.");

        return rc;
    }

    pdebug(DEBUG_SPEW, "Done.  No operation in progress.");

    return tag->status;
}





/*
 * tag_read_start
 *
 * This function must be called only from within one thread, or while
 * the tag's mutex is locked.
 *
 * The function starts the process of getting tag data from the PLC.
 */

int tag_read_start(ab_tag_p tag)
{
    int rc = PLCTAG_STATUS_OK;

    pdebug(DEBUG_INFO, "Starting");

    /* mark the tag read in progress */
    tag->read_in_progress = 1;

    /* i is the index of the first new request */
    if(tag->use_connected_msg) {
        rc = build_read_request_connected(tag, tag->byte_offset);
    } else {
        rc = build_read_request_unconnected(tag, tag->byte_offset);
    }

    if (rc != PLCTAG_STATUS_OK) {
        pdebug(DEBUG_WARN,"Unable to build read request!");

        return rc;
    }

    tag->status = PLCTAG_STATUS_PENDING;

    pdebug(DEBUG_INFO, "Done.");

    return PLCTAG_STATUS_PENDING;
}




/*
 * tag_write_start
 *
 * This must be called from one thread alone, or while the tag mutex is
 * locked.
 *
 * The routine starts the process of writing to a tag.
 */

int tag_write_start(ab_tag_p tag)
{
    int rc = PLCTAG_STATUS_OK;

    pdebug(DEBUG_INFO, "Starting");

    /*
     * if the tag has not been read yet, read it.
     *
     * This gets the type data and sets up the request
     * buffers.
     */

    if (tag->first_read) {
        pdebug(DEBUG_DETAIL, "No read has completed yet, doing pre-read to get type information.");

        tag->pre_write_read = 1;

        return tag_read_start(tag);
    }

    if (rc != PLCTAG_STATUS_OK) {
        pdebug(DEBUG_WARN,"Unable to calculate write sizes!");
        return rc;
    }

    /* the write is now pending */
    tag->write_in_progress = 1;

    if(tag->use_connected_msg) {
        rc = build_write_request_connected(tag, tag->byte_offset);
    } else {
        rc = build_write_request_unconnected(tag, tag->byte_offset);
    }

    if (rc != PLCTAG_STATUS_OK) {
        pdebug(DEBUG_WARN,"Unable to build write request!");
        return rc;
    }

    tag->status = PLCTAG_STATUS_PENDING;

    pdebug(DEBUG_INFO, "Done.");

    return PLCTAG_STATUS_PENDING;
}

<<<<<<< HEAD
=======

>>>>>>> 5b895e3f

int build_read_request_connected(ab_tag_p tag, int byte_offset)
{
    eip_cip_co_req* cip = NULL;
    uint8_t* data = NULL;
    ab_request_p req = NULL;
    int rc = PLCTAG_STATUS_OK;

    pdebug(DEBUG_INFO, "Starting.");

    /* get a request buffer */
    rc = request_create(&req, tag->session->max_payload_size);
    if (rc != PLCTAG_STATUS_OK) {
        pdebug(DEBUG_ERROR, "Unable to get new request.  rc=%d", rc);
        return rc;
    }

    /* point the request struct at the buffer */
    cip = (eip_cip_co_req*)(req->data);

    /* point to the end of the struct */
    data = (req->data) + sizeof(eip_cip_co_req);

    /*
     * set up the embedded CIP read packet
     * The format is:
     *
     * uint8_t cmd
     * LLA formatted name
     * uint16_t # of elements to read
     */

    //embed_start = data;

    /* set up the CIP Read request */
    *data = AB_EIP_CMD_CIP_READ_FRAG;
    data++;

    /* copy the tag name into the request */
    mem_copy(data, tag->encoded_name, tag->encoded_name_size);
    data += tag->encoded_name_size;

    /* add the count of elements to read. */
    *((uint16_le*)data) = h2le16((uint16_t)(tag->elem_count));
    data += sizeof(uint16_le);

    /* add the byte offset for this request */
    *((uint32_le*)data) = h2le32((uint32_t)byte_offset);
    data += sizeof(uint32_le);

    /* now we go back and fill in the fields of the static part */

    /* encap fields */
    cip->encap_command = h2le16(AB_EIP_CONNECTED_SEND); /* ALWAYS 0x0070 Unconnected Send*/

    /* router timeout */
    cip->router_timeout = h2le16(1); /* one second timeout, enough? */

    /* Common Packet Format fields for unconnected send. */
    cip->cpf_item_count = h2le16(2);                 /* ALWAYS 2 */
    cip->cpf_cai_item_type = h2le16(AB_EIP_ITEM_CAI);/* ALWAYS 0x00A1 connected address item */
    cip->cpf_cai_item_length = h2le16(4);            /* ALWAYS 4, size of connection ID*/
    cip->cpf_cdi_item_type = h2le16(AB_EIP_ITEM_CDI);/* ALWAYS 0x00B1 - connected Data Item */
    cip->cpf_cdi_item_length = h2le16((uint16_t)(data - (uint8_t*)(&cip->cpf_conn_seq_num))); /* REQ: fill in with length of remaining data. */

    /* set the size of the request */
    req->request_size = (int)(data - (req->data));

    /* store the connection */
//    req->connection = tag->connection;

    req->session = tag->session;

    if(tag->allow_packing) {
        request_allow_packing(req);
    }
<<<<<<< HEAD

    if(tag->allow_packing) {
        request_allow_packing(req);
    }
=======
>>>>>>> 5b895e3f

    /* mark it as ready to send */
    req->send_request = 1;

    /* this request is connected, so it needs the session exclusively */
    req->connected_request = 1;

    /* add the request to the session's list. */
    rc = session_add_request(tag->session, req);

    if (rc != PLCTAG_STATUS_OK) {
        pdebug(DEBUG_ERROR, "Unable to add request to session! rc=%d", rc);
//        request_release(req);
//        tag->reqs[slot] = rc_dec(req);
        tag->req = rc_dec(req);
        return rc;
    }

    /* save the request for later */
//    tag->reqs[slot] = req;
    tag->req = req;

    pdebug(DEBUG_INFO, "Done");

    return PLCTAG_STATUS_OK;
}



int build_read_request_unconnected(ab_tag_p tag, int byte_offset)
{
    eip_cip_uc_req* cip;
    uint8_t* data;
    uint8_t* embed_start, *embed_end;
    ab_request_p req = NULL;
    int rc;

    pdebug(DEBUG_INFO, "Starting.");

    /* get a request buffer */
    rc = request_create(&req, MAX_CIP_MSG_SIZE);

    if (rc != PLCTAG_STATUS_OK) {
        pdebug(DEBUG_ERROR, "Unable to get new request.  rc=%d", rc);
        return rc;
    }

//    req->num_retries_left = tag->num_retries;
//    req->retry_interval = tag->default_retry_interval;

    /* point the request struct at the buffer */
    cip = (eip_cip_uc_req*)(req->data);

    /* point to the end of the struct */
    data = (req->data) + sizeof(eip_cip_uc_req);

    /*
     * set up the embedded CIP read packet
     * The format is:
     *
     * uint8_t cmd
     * LLA formatted name
     * uint16_t # of elements to read
     */

    embed_start = data;

    /* set up the CIP Read request */
    *data = AB_EIP_CMD_CIP_READ_FRAG;
    data++;

    /* copy the tag name into the request */
    mem_copy(data, tag->encoded_name, tag->encoded_name_size);
    data += tag->encoded_name_size;

    /* add the count of elements to read. */
    /* FIXME BUG - this may not work on some processors! */
    *((uint16_le*)data) = h2le16((uint16_t)(tag->elem_count));
    data += sizeof(uint16_le);

    /* add the byte offset for this request */
    /* FIXME BUG - this may not work on some processors! */
    *((uint32_le*)data) = h2le32((uint32_t)byte_offset);
    data += sizeof(uint32_le);

    /* mark the end of the embedded packet */
    embed_end = data;

    /* Now copy in the routing information for the embedded message */
    /*
     * routing information.  Format:
     *
     * uint8_t path_size in 16-bit words
     * uint8_t reserved/pad (zero)
     * uint8_t[...] path (padded to even number of bytes)
     */
    if(tag->session->conn_path_size > 0) {
        *data = (tag->session->conn_path_size) / 2; /* in 16-bit words */
        data++;
        *data = 0; /* reserved/pad */
        data++;
        mem_copy(data, tag->session->conn_path, tag->session->conn_path_size);
        data += tag->session->conn_path_size;
    }

    /* now we go back and fill in the fields of the static part */

    /* encap fields */
    cip->encap_command = h2le16(AB_EIP_READ_RR_DATA); /* ALWAYS 0x0070 Unconnected Send*/

    /* router timeout */
    cip->router_timeout = h2le16(1); /* one second timeout, enough? */

    /* Common Packet Format fields for unconnected send. */
    cip->cpf_item_count = h2le16(2);                  /* ALWAYS 2 */
    cip->cpf_nai_item_type = h2le16(AB_EIP_ITEM_NAI); /* ALWAYS 0 */
    cip->cpf_nai_item_length = h2le16(0);             /* ALWAYS 0 */
    cip->cpf_udi_item_type = h2le16(AB_EIP_ITEM_UDI); /* ALWAYS 0x00B2 - Unconnected Data Item */
    cip->cpf_udi_item_length = h2le16((uint16_t)(data - (uint8_t*)(&cip->cm_service_code))); /* REQ: fill in with length of remaining data. */

    /* CM Service Request - Connection Manager */
    cip->cm_service_code = AB_EIP_CMD_UNCONNECTED_SEND; /* 0x52 Unconnected Send */
    cip->cm_req_path_size = 2;                          /* 2, size in 16-bit words of path, next field */
    cip->cm_req_path[0] = 0x20;                         /* class */
    cip->cm_req_path[1] = 0x06;                         /* Connection Manager */
    cip->cm_req_path[2] = 0x24;                         /* instance */
    cip->cm_req_path[3] = 0x01;                         /* instance 1 */

    /* Unconnected send needs timeout information */
    cip->secs_per_tick = AB_EIP_SECS_PER_TICK; /* seconds per tick */
    cip->timeout_ticks = AB_EIP_TIMEOUT_TICKS; /* timeout = src_secs_per_tick * src_timeout_ticks */

    /* size of embedded packet */
    cip->uc_cmd_length = h2le16((uint16_t)(embed_end - embed_start));

    /* set the size of the request */
    req->request_size = (int)(data - (req->data));

    /* mark it as ready to send */
    req->send_request = 1;

    if(tag->allow_packing) {
        request_allow_packing(req);
    }

    /* add the request to the session's list. */
    rc = session_add_request(tag->session, req);

    if (rc != PLCTAG_STATUS_OK) {
        pdebug(DEBUG_ERROR, "Unable to add request to session! rc=%d", rc);
//        request_release(req);
//        tag->reqs[slot] = rc_dec(req);
        tag->req = rc_dec(req);
        return rc;
    }

    /* save the request for later */
//    tag->reqs[slot] = req;
    tag->req = req;

    pdebug(DEBUG_INFO, "Done");

    return PLCTAG_STATUS_OK;
}




int build_write_request_connected(ab_tag_p tag, int byte_offset)
{
    int rc = PLCTAG_STATUS_OK;
    eip_cip_co_req* cip = NULL;
    uint8_t* data = NULL;
    ab_request_p req = NULL;
    int multiple_requests = 0;
    int write_size = 0;

    pdebug(DEBUG_INFO, "Starting.");

    /* get a request buffer */
    rc = request_create(&req, tag->session->max_payload_size);
    if (rc != PLCTAG_STATUS_OK) {
        pdebug(DEBUG_ERROR, "Unable to get new request.  rc=%d", rc);
        return rc;
    }

    if(tag->write_data_per_packet == 0) {
        /* FIXME - check return value! */
        calculate_write_data_per_packet(tag);
    }

    if(tag->write_data_per_packet < tag->size) {
        multiple_requests = 1;
    }

    cip = (eip_cip_co_req*)(req->data);

    /* point to the end of the struct */
    data = (req->data) + sizeof(eip_cip_co_req);

    /*
     * set up the embedded CIP read packet
     * The format is:
     *
     * uint8_t cmd
     * LLA formatted name
     * data type to write
     * uint16_t # of elements to write
     * data to write
     */

    /*
     * set up the CIP Read request type.
     * Different if more than one request.
     *
     * This handles a bug where attempting fragmented requests
     * does not appear to work with a single boolean.
     */
    *data = (multiple_requests) ? AB_EIP_CMD_CIP_WRITE_FRAG : AB_EIP_CMD_CIP_WRITE;
    data++;

    /* copy the tag name into the request */
    mem_copy(data, tag->encoded_name, tag->encoded_name_size);
    data += tag->encoded_name_size;

    /* copy encoded type info */
    if (tag->encoded_type_info_size) {
        mem_copy(data, tag->encoded_type_info, tag->encoded_type_info_size);
        data += tag->encoded_type_info_size;
    } else {
        pdebug(DEBUG_WARN,"Data type unsupported!");
        return PLCTAG_ERR_UNSUPPORTED;
    }

    /* copy the item count, little endian */
    *((uint16_le*)data) = h2le16((uint16_t)(tag->elem_count));
    data += sizeof(uint16_le);

    if (multiple_requests) {
        /* put in the byte offset */
        *((uint32_le*)data) = h2le32((uint32_t)(byte_offset));
        data += sizeof(uint32_le);
    }

    /* how much data to write? */
    write_size = tag->size - tag->byte_offset;

    if(write_size > tag->write_data_per_packet) {
        write_size = tag->write_data_per_packet;
    }

    /* now copy the data to write */
    mem_copy(data, tag->data + tag->byte_offset, write_size);
    data += write_size;
    tag->byte_offset += write_size;

    /* need to pad data to multiple of 16-bits */
    if (write_size & 0x01) {
        *data = 0;
        data++;
    }

    /* now we go back and fill in the fields of the static part */

    /* encap fields */
    cip->encap_command = h2le16(AB_EIP_CONNECTED_SEND); /* ALWAYS 0x0070 Unconnected Send*/

    /* router timeout */
    cip->router_timeout = h2le16(1); /* one second timeout, enough? */

    /* Common Packet Format fields for unconnected send. */
    cip->cpf_item_count = h2le16(2);                 /* ALWAYS 2 */
    cip->cpf_cai_item_type = h2le16(AB_EIP_ITEM_CAI);/* ALWAYS 0x00A1 connected address item */
    cip->cpf_cai_item_length = h2le16(4);            /* ALWAYS 4, size of connection ID*/
    cip->cpf_cdi_item_type = h2le16(AB_EIP_ITEM_CDI);/* ALWAYS 0x00B1 - connected Data Item */
    cip->cpf_cdi_item_length = h2le16((uint16_t)(data - (uint8_t*)(&cip->cpf_conn_seq_num))); /* REQ: fill in with length of remaining data. */

    /* set the size of the request */
    req->request_size = (int)(data - (req->data));

    /* mark it as ready to send */
    req->send_request = 1;

    /* store the connection */
//    req->connection = tag->connection;

    /* mark the request as a connected request */
    req->connected_request = 1;

    if(tag->allow_packing) {
        request_allow_packing(req);
    }

    /* add the request to the session's list. */
    rc = session_add_request(tag->session, req);

    if (rc != PLCTAG_STATUS_OK) {
        pdebug(DEBUG_ERROR, "Unable to add request to session! rc=%d", rc);
//        request_release(req);
//        tag->reqs[slot] = rc_dec(req);
        tag->req = rc_dec(req);
        return rc;
    }

    /* save the request for later */
//    tag->reqs[slot] = req;
    tag->req = req;

    pdebug(DEBUG_INFO, "Done");

    return PLCTAG_STATUS_OK;
}




int build_write_request_unconnected(ab_tag_p tag, int byte_offset)
{
    int rc = PLCTAG_STATUS_OK;
    eip_cip_uc_req* cip = NULL;
    uint8_t* data = NULL;
    uint8_t *embed_start = NULL;
    uint8_t *embed_end = NULL;
    ab_request_p req = NULL;
    int multiple_requests = 0;
    int write_size = 0;

    pdebug(DEBUG_INFO, "Starting.");

    /* get a request buffer */
    rc = request_create(&req, tag->session->max_payload_size);
    if (rc != PLCTAG_STATUS_OK) {
        pdebug(DEBUG_ERROR, "Unable to get new request.  rc=%d", rc);
        return rc;
    }

    if(tag->write_data_per_packet == 0) {
        /* FIXME - check return value! */
        calculate_write_data_per_packet(tag);
    }

    if(tag->write_data_per_packet < tag->size) {
        multiple_requests = 1;
    }

    cip = (eip_cip_uc_req*)(req->data);

    /* point to the end of the struct */
    data = (req->data) + sizeof(eip_cip_uc_req);

    embed_start = data;

    /*
     * set up the embedded CIP read packet
     * The format is:
     *
     * uint8_t cmd
     * LLA formatted name
     * data type to write
     * uint16_t # of elements to write
     * data to write
     */

    /*
     * set up the CIP Read request type.
     * Different if more than one request.
     *
     * This handles a bug where attempting fragmented requests
     * does not appear to work with a single boolean.
     */
    *data = (multiple_requests) ? AB_EIP_CMD_CIP_WRITE_FRAG : AB_EIP_CMD_CIP_WRITE;
    data++;

    /* copy the tag name into the request */
    mem_copy(data, tag->encoded_name, tag->encoded_name_size);
    data += tag->encoded_name_size;

    /* copy encoded type info */
    if (tag->encoded_type_info_size) {
        mem_copy(data, tag->encoded_type_info, tag->encoded_type_info_size);
        data += tag->encoded_type_info_size;
    } else {
        pdebug(DEBUG_WARN,"Data type unsupported!");
        return PLCTAG_ERR_UNSUPPORTED;
    }

    /* copy the item count, little endian */
    *((uint16_le*)data) = h2le16((uint16_t)(tag->elem_count));
    data += sizeof(uint16_le);

    if (multiple_requests) {
        /* put in the byte offset */
        *((uint32_le*)data) = h2le32((uint32_t)byte_offset);
        data += sizeof(uint32_le);
    }

    /* how much data to write? */
    write_size = tag->size - tag->byte_offset;

    if(write_size > tag->write_data_per_packet) {
        write_size = tag->write_data_per_packet;
    }

    /* now copy the data to write */
    mem_copy(data, tag->data + tag->byte_offset, write_size);
    data += write_size;
    tag->byte_offset += write_size;

    /* need to pad data to multiple of 16-bits */
    if (write_size & 0x01) {
        *data = 0;
        data++;
    }

    /* now we go back and fill in the fields of the static part */
    /* mark the end of the embedded packet */
    embed_end = data;

    /*
     * after the embedded packet, we need to tell the message router
     * how to get to the target device.
     */

    /* Now copy in the routing information for the embedded message */
    *data = (tag->session->conn_path_size) / 2; /* in 16-bit words */
    data++;
    *data = 0;
    data++;
    mem_copy(data, tag->session->conn_path, tag->session->conn_path_size);
    data += tag->session->conn_path_size;

    /* now fill in the rest of the structure. */

    /* encap fields */
    cip->encap_command = h2le16(AB_EIP_READ_RR_DATA); /* ALWAYS 0x006F Unconnected Send*/

    /* router timeout */
    cip->router_timeout = h2le16(1); /* one second timeout, enough? */

    /* Common Packet Format fields for unconnected send. */
    cip->cpf_item_count = h2le16(2);                  /* ALWAYS 2 */
    cip->cpf_nai_item_type = h2le16(AB_EIP_ITEM_NAI); /* ALWAYS 0 */
    cip->cpf_nai_item_length = h2le16(0);             /* ALWAYS 0 */
    cip->cpf_udi_item_type = h2le16(AB_EIP_ITEM_UDI); /* ALWAYS 0x00B2 - Unconnected Data Item */
    cip->cpf_udi_item_length = h2le16((uint16_t)(data - (uint8_t*)(&(cip->cm_service_code)))); /* REQ: fill in with length of remaining data. */

    /* CM Service Request - Connection Manager */
    cip->cm_service_code = AB_EIP_CMD_UNCONNECTED_SEND; /* 0x52 Unconnected Send */
    cip->cm_req_path_size = 2;                          /* 2, size in 16-bit words of path, next field */
    cip->cm_req_path[0] = 0x20;                         /* class */
    cip->cm_req_path[1] = 0x06;                         /* Connection Manager */
    cip->cm_req_path[2] = 0x24;                         /* instance */
    cip->cm_req_path[3] = 0x01;                         /* instance 1 */

    /* Unconnected send needs timeout information */
    cip->secs_per_tick = AB_EIP_SECS_PER_TICK; /* seconds per tick */
    cip->timeout_ticks = AB_EIP_TIMEOUT_TICKS; /* timeout = srd_secs_per_tick * src_timeout_ticks */

    /* size of embedded packet */
    cip->uc_cmd_length = h2le16((uint16_t)(embed_end - embed_start));

    /* set the size of the request */
    req->request_size = (int)(data - (req->data));

    /* mark it as ready to send */
    req->send_request = 1;

    if(tag->allow_packing) {
        request_allow_packing(req);
    }

    /* add the request to the session's list. */
    rc = session_add_request(tag->session, req);

    if (rc != PLCTAG_STATUS_OK) {
        pdebug(DEBUG_ERROR, "Unable to add request to session! rc=%d", rc);
        tag->req = rc_dec(req);
        return rc;
    }

    /* save the request for later */
    tag->req = req;

    pdebug(DEBUG_INFO, "Done");

    return PLCTAG_STATUS_OK;
}





/*
 * check_read_status_connected
 *
 * This routine checks for any outstanding requests and copies in data
 * that has arrived.  At the end of the request, it will clean up the request
 * buffers.  This is not thread-safe!  It should be called with the tag mutex
 * locked!
 */



static int check_read_status_connected(ab_tag_p tag)
{
    int rc = PLCTAG_STATUS_OK;
    eip_cip_co_resp* cip_resp;
    uint8_t* data;
    uint8_t* data_end;

    pdebug(DEBUG_SPEW, "Starting.");

    if(!tag) {
        pdebug(DEBUG_ERROR,"Null tag pointer passed!");
        return PLCTAG_ERR_NULL_PTR;
    }

    if (!tag->req) {
        tag->read_in_progress = 0;
        pdebug(DEBUG_WARN,"Read in progress, but no request in flight!");
        return PLCTAG_ERR_READ;
    }

    if(!tag->req->resp_received) {
        return PLCTAG_STATUS_PENDING;
    }

    /* point to the data */
    cip_resp = (eip_cip_co_resp*)(tag->req->data);

    /* point to the start of the data */
    data = (tag->req->data) + sizeof(eip_cip_co_resp);

    /* point the end of the data */
    data_end = (tag->req->data + le2h16(cip_resp->encap_length) + sizeof(eip_encap_t));

    /* check the status */
    do {
        if (le2h16(cip_resp->encap_command) != AB_EIP_CONNECTED_SEND) {
            pdebug(DEBUG_WARN, "Unexpected EIP packet type received: %d!", cip_resp->encap_command);
            rc = PLCTAG_ERR_BAD_DATA;
            break;
        }

        if (le2h32(cip_resp->encap_status) != AB_EIP_OK) {
            pdebug(DEBUG_WARN, "EIP command failed, response code: %d", le2h32(cip_resp->encap_status));
            rc = PLCTAG_ERR_REMOTE_ERR;
            break;
        }

        /*
         * FIXME
         *
         * It probably should not be necessary to check for both as setting the type to anything other
         * than fragmented is error-prone.
         */

        if (cip_resp->reply_service != (AB_EIP_CMD_CIP_READ_FRAG | AB_EIP_CMD_CIP_OK)
            && cip_resp->reply_service != (AB_EIP_CMD_CIP_READ | AB_EIP_CMD_CIP_OK) ) {
            pdebug(DEBUG_WARN, "CIP response reply service unexpected: %d", cip_resp->reply_service);
            rc = PLCTAG_ERR_BAD_DATA;
            break;
        }

        if (cip_resp->status != AB_CIP_STATUS_OK && cip_resp->status != AB_CIP_STATUS_FRAG) {
            pdebug(DEBUG_WARN, "CIP read failed with status: 0x%x %s", cip_resp->status, decode_cip_error_short((uint8_t *)&cip_resp->status));
            pdebug(DEBUG_INFO, decode_cip_error_long((uint8_t *)&cip_resp->status));

            rc = decode_cip_error_code((uint8_t *)&cip_resp->status);

            break;
        }

        /* the first byte of the response is a type byte. */
        pdebug(DEBUG_DETAIL, "type byte = %d (%x)", (int)*data, (int)*data);

        /* copy the type data. */

        /* check for a simple/base type */

        if ((*data) >= AB_CIP_DATA_BIT && (*data) <= AB_CIP_DATA_STRINGI) {
            /* copy the type info for later. */
            if (tag->encoded_type_info_size == 0) {
                tag->encoded_type_info_size = 2;
                mem_copy(tag->encoded_type_info, data, tag->encoded_type_info_size);
            }

            /* skip the type byte and zero length byte */
            data += 2;
        } else if ((*data) == AB_CIP_DATA_ABREV_STRUCT || (*data) == AB_CIP_DATA_ABREV_ARRAY ||
                   (*data) == AB_CIP_DATA_FULL_STRUCT || (*data) == AB_CIP_DATA_FULL_ARRAY) {
            /* this is an aggregate type of some sort, the type info is variable length */
            int type_length =
                *(data + 1) + 2;  /*
                                   * MAGIC
                                   * add 2 to get the total length including
                                   * the type byte and the length byte.
                                   */

            /* check for extra long types */
            if (type_length > MAX_TAG_TYPE_INFO) {
                pdebug(DEBUG_WARN, "Read data type info is too long (%d)!", type_length);
                rc = PLCTAG_ERR_TOO_LARGE;
                break;
            }

            /* copy the type info for later. */
            if (tag->encoded_type_info_size == 0) {
                tag->encoded_type_info_size = type_length;
                mem_copy(tag->encoded_type_info, data, tag->encoded_type_info_size);
            }

            data += type_length;
        } else {
            pdebug(DEBUG_WARN, "Unsupported data type returned, type byte=%d", *data);
            rc = PLCTAG_ERR_UNSUPPORTED;
            break;
        }

        /* check data size. */
        if ((tag->byte_offset + (data_end - data)) > tag->size) {
            pdebug(DEBUG_WARN,
                   "Read data is too long (%d bytes) to fit in tag data buffer (%d bytes)!",
                   tag->byte_offset + (int)(data_end - data),
                   tag->size);
            pdebug(DEBUG_WARN,"byte_offset=%d, data size=%d", tag->byte_offset, (int)(data_end - data));
            rc = PLCTAG_ERR_TOO_LARGE;
            break;
        }

        pdebug(DEBUG_INFO, "Got %d bytes of data", (data_end - data));

        /*
         * copy the data, but only if this is not
         * a pre-read for a subsequent write!  We do not
         * want to overwrite the data the upstream has
         * put into the tag's data buffer.
         */
        if (!tag->pre_write_read) {
            mem_copy(tag->data + tag->byte_offset, data, (int)(data_end - data));
        }

        /* bump the byte offset */
        tag->byte_offset += (int)(data_end - data);

        /* set the return code */
        rc = PLCTAG_STATUS_OK;
    } while(0);

    /* clean up the request */
    request_abort(tag->req);
    tag->req = rc_dec(tag->req);

    /* are we actually done? */
    if (rc == PLCTAG_STATUS_OK) {
        /* skip if we are doing a pre-write read. */
        if (!tag->pre_write_read && tag->byte_offset < tag->size) {
            /* call read start again to get the next piece */
            pdebug(DEBUG_DETAIL, "calling tag_read_start() to get the next chunk.");
            rc = tag_read_start(tag);
        } else {
            /* done! */
            tag->first_read = 0;
            tag->byte_offset = 0;

            /* if this is a pre-read for a write, then pass off to the write routine */
            if (tag->pre_write_read) {
                pdebug(DEBUG_DETAIL, "Restarting write call now.");

                tag->pre_write_read = 0;
                rc = tag_write_start(tag);
            }

            /* do this after the write starts. This helps prevent races with the client. */
            tag->read_in_progress = 0;
        }
    }

    /* this is not an else clause because the above if could result in bad rc. */
    if(rc != PLCTAG_STATUS_OK && rc != PLCTAG_STATUS_PENDING) {
        /* error ! */
        pdebug(DEBUG_WARN, "Error received!");

        /* clean up everything. */
        ab_tag_abort(tag);
    }

    pdebug(DEBUG_SPEW, "Done.");

    return rc;
}





static int check_read_status_unconnected(ab_tag_p tag)
{
    int rc = PLCTAG_STATUS_OK;
    eip_cip_uc_resp* cip_resp;
    uint8_t* data;
    uint8_t* data_end;

    pdebug(DEBUG_SPEW, "Starting.");

    if(!tag) {
        pdebug(DEBUG_ERROR,"Null tag pointer passed!");
        return PLCTAG_ERR_NULL_PTR;
    }

    if (!tag->req) {
        tag->read_in_progress = 0;
        pdebug(DEBUG_WARN,"Read in progress, but no request in flight!");
        return PLCTAG_ERR_NULL_PTR;
    }

    if(!tag->req->resp_received) {
        return PLCTAG_STATUS_PENDING;
    }

    /* point to the data */
    cip_resp = (eip_cip_uc_resp*)(tag->req->data);
<<<<<<< HEAD

    /* point to the start of the data */
    data = (tag->req->data) + sizeof(eip_cip_uc_resp);

    /* point the end of the data */
    data_end = (tag->req->data + le2h16(cip_resp->encap_length) + sizeof(eip_encap_t));

=======

    /* point to the start of the data */
    data = (tag->req->data) + sizeof(eip_cip_uc_resp);

    /* point the end of the data */
    data_end = (tag->req->data + le2h16(cip_resp->encap_length) + sizeof(eip_encap_t));

>>>>>>> 5b895e3f
    /* check the status */
    do {
        if (le2h16(cip_resp->encap_command) != AB_EIP_READ_RR_DATA) {
            pdebug(DEBUG_WARN, "Unexpected EIP packet type received: %d!", cip_resp->encap_command);
            rc = PLCTAG_ERR_BAD_DATA;
            break;
        }

        if (le2h32(cip_resp->encap_status) != AB_EIP_OK) {
            pdebug(DEBUG_WARN, "EIP command failed, response code: %d", le2h32(cip_resp->encap_status));
            rc = PLCTAG_ERR_REMOTE_ERR;
            break;
        }

        /*
         * FIXME
         *
         * It probably should not be necessary to check for both as setting the type to anything other
         * than fragmented is error-prone.
         */

        if (cip_resp->reply_service != (AB_EIP_CMD_CIP_READ_FRAG | AB_EIP_CMD_CIP_OK)
            && cip_resp->reply_service != (AB_EIP_CMD_CIP_READ | AB_EIP_CMD_CIP_OK) ) {
            pdebug(DEBUG_WARN, "CIP response reply service unexpected: %d", cip_resp->reply_service);
            rc = PLCTAG_ERR_BAD_DATA;
            break;
        }

        if (cip_resp->status != AB_CIP_STATUS_OK && cip_resp->status != AB_CIP_STATUS_FRAG) {
            pdebug(DEBUG_WARN, "CIP read failed with status: 0x%x %s", cip_resp->status, decode_cip_error_short((uint8_t *)&cip_resp->status));
            pdebug(DEBUG_INFO, decode_cip_error_long((uint8_t *)&cip_resp->status));

            rc = decode_cip_error_code((uint8_t *)&cip_resp->status);

            break;
        }

        /* the first byte of the response is a type byte. */
        pdebug(DEBUG_DETAIL, "type byte = %d (%x)", (int)*data, (int)*data);

        /* copy the type data. */

        /* check for a simple/base type */

        if ((*data) >= AB_CIP_DATA_BIT && (*data) <= AB_CIP_DATA_STRINGI) {
            /* copy the type info for later. */
            if (tag->encoded_type_info_size == 0) {
                tag->encoded_type_info_size = 2;
                mem_copy(tag->encoded_type_info, data, tag->encoded_type_info_size);
            }

            /* skip the type byte and zero length byte */
            data += 2;
        } else if ((*data) == AB_CIP_DATA_ABREV_STRUCT || (*data) == AB_CIP_DATA_ABREV_ARRAY ||
                   (*data) == AB_CIP_DATA_FULL_STRUCT || (*data) == AB_CIP_DATA_FULL_ARRAY) {
            /* this is an aggregate type of some sort, the type info is variable length */
            int type_length =
                *(data + 1) + 2;  /*
                                   * MAGIC
                                   * add 2 to get the total length including
                                   * the type byte and the length byte.
                                   */

            /* check for extra long types */
            if (type_length > MAX_TAG_TYPE_INFO) {
                pdebug(DEBUG_WARN, "Read data type info is too long (%d)!", type_length);
                rc = PLCTAG_ERR_TOO_LARGE;
                break;
            }

            /* copy the type info for later. */
            if (tag->encoded_type_info_size == 0) {
                tag->encoded_type_info_size = type_length;
                mem_copy(tag->encoded_type_info, data, tag->encoded_type_info_size);
            }

            data += type_length;
        } else {
            pdebug(DEBUG_WARN, "Unsupported data type returned, type byte=%d", *data);
            rc = PLCTAG_ERR_UNSUPPORTED;
            break;
        }

        /* copy data into the tag. */
        if ((tag->byte_offset + (data_end - data)) > tag->size) {
            pdebug(DEBUG_WARN,
                   "Read data is too long (%d bytes) to fit in tag data buffer (%d bytes)!",
                   tag->byte_offset + (int)(data_end - data),
                   tag->size);
            pdebug(DEBUG_WARN,"byte_offset=%d, data size=%d", tag->byte_offset, (int)(data_end - data));
            rc = PLCTAG_ERR_TOO_LARGE;
            break;
        }

        pdebug(DEBUG_INFO, "Got %d bytes of data", (data_end - data));

        /*
         * copy the data, but only if this is not
         * a pre-read for a subsequent write!  We do not
         * want to overwrite the data the upstream has
         * put into the tag's data buffer.
         */
        if (!tag->pre_write_read) {
            mem_copy(tag->data + tag->byte_offset, data, (int)(data_end - data));
        }

        /* bump the byte offset */
        tag->byte_offset += (int)(data_end - data);

        /* set the return code */
        rc = PLCTAG_STATUS_OK;
    } while(0);


    /* clean up the request */
    request_abort(tag->req);
    tag->req = rc_dec(tag->req);

    /* are we actually done? */
    if (rc == PLCTAG_STATUS_OK) {
        /* skip if we are doing a pre-write read. */
        if (!tag->pre_write_read && tag->byte_offset < tag->size) {
            /* call read start again to get the next piece */
            pdebug(DEBUG_DETAIL, "calling tag_read_start() to get the next chunk.");
            rc = tag_read_start(tag);
        } else {
            /* done! */
            tag->first_read = 0;
            tag->byte_offset = 0;

            /* if this is a pre-read for a write, then pass off to the write routine */
            if (tag->pre_write_read) {
                pdebug(DEBUG_DETAIL, "Restarting write call now.");

                tag->pre_write_read = 0;
                rc = tag_write_start(tag);
            }

            /* do this after the write starts. This helps prevent races with the client. */
            tag->read_in_progress = 0;
        }
    }

    /* this is not an else clause because the above if could result in bad rc. */
    if(rc != PLCTAG_STATUS_OK && rc != PLCTAG_STATUS_PENDING) {
        /* error ! */
        pdebug(DEBUG_WARN, "Error received!");

        /* clean up everything. */
        ab_tag_abort(tag);
    }

    pdebug(DEBUG_SPEW, "Done.");

    return rc;
}



/*
 * check_write_status_connected
 *
 * This routine must be called with the tag mutex locked.  It checks the current
 * status of a write operation.  If the write is done, it triggers the clean up.
 */


static int check_write_status_connected(ab_tag_p tag)
{
    eip_cip_co_resp* cip_resp;
    int rc = PLCTAG_STATUS_OK;

    pdebug(DEBUG_SPEW, "Starting.");

    if(!tag) {
        pdebug(DEBUG_ERROR,"Null tag pointer passed!");
        return PLCTAG_ERR_NULL_PTR;
    }

    /* is there an outstanding request? */
    if(!tag->req) {
        tag->write_in_progress = 0;
        pdebug(DEBUG_INFO, "Write in progress but no outstanding write request!");
        return PLCTAG_ERR_NULL_PTR;
    }

    if (!tag->req->resp_received) {
        return PLCTAG_STATUS_PENDING;
    }

    /* point to the data */
    cip_resp = (eip_cip_co_resp*)(tag->req->data);

    do {
        if (le2h16(cip_resp->encap_command) != AB_EIP_CONNECTED_SEND) {
            pdebug(DEBUG_WARN, "Unexpected EIP packet type received: %d!", cip_resp->encap_command);
            rc = PLCTAG_ERR_BAD_DATA;
            break;
        }

        if (le2h32(cip_resp->encap_status) != AB_EIP_OK) {
            pdebug(DEBUG_WARN, "EIP command failed, response code: %d", le2h32(cip_resp->encap_status));
            rc = PLCTAG_ERR_REMOTE_ERR;
            break;
        }

        if (cip_resp->reply_service != (AB_EIP_CMD_CIP_WRITE_FRAG | AB_EIP_CMD_CIP_OK)
            && cip_resp->reply_service != (AB_EIP_CMD_CIP_WRITE | AB_EIP_CMD_CIP_OK)) {
            pdebug(DEBUG_WARN, "CIP response reply service unexpected: %d", cip_resp->reply_service);
            rc = PLCTAG_ERR_BAD_DATA;
            break;
        }

        if (cip_resp->status != AB_CIP_STATUS_OK && cip_resp->status != AB_CIP_STATUS_FRAG) {
            pdebug(DEBUG_WARN, "CIP read failed with status: 0x%x %s", cip_resp->status, decode_cip_error_short((uint8_t *)&cip_resp->status));
            pdebug(DEBUG_INFO, decode_cip_error_long((uint8_t *)&cip_resp->status));
            rc = decode_cip_error_code((uint8_t *)&cip_resp->status);
            break;
        }
    } while(0);

    /* clean up the request. */
    request_abort(tag->req);
    tag->req = rc_dec(tag->req);

    if(rc == PLCTAG_STATUS_OK) {
        if(tag->byte_offset < tag->size) {

            pdebug(DEBUG_DETAIL, "Write not complete, triggering next round.");
            rc = tag_write_start(tag);
        } else {
            /* only clear this if we are done. */
            tag->write_in_progress = 0;
            tag->byte_offset = 0;
        }
    } else {
        pdebug(DEBUG_WARN,"Write failed!");

        tag->write_in_progress = 0;
        tag->byte_offset = 0;
    }

    pdebug(DEBUG_SPEW, "Done.");

    return rc;
}





static int check_write_status_unconnected(ab_tag_p tag)
{
    eip_cip_uc_resp* cip_resp;
    int rc = PLCTAG_STATUS_OK;

    pdebug(DEBUG_SPEW, "Starting.");

    if(!tag) {
        pdebug(DEBUG_ERROR,"Null tag pointer passed!");
        return PLCTAG_ERR_NULL_PTR;
    }

    /* is there an outstanding request? */
    if(!tag->req) {
        tag->write_in_progress = 0;
        pdebug(DEBUG_INFO, "Write in progress but no outstanding write request!");
        return PLCTAG_ERR_NULL_PTR;
    }

    if (!tag->req->resp_received) {
        return PLCTAG_STATUS_PENDING;
    }

    /* point to the data */
    cip_resp = (eip_cip_uc_resp*)(tag->req->data);

    do {
        if (le2h16(cip_resp->encap_command) != AB_EIP_CONNECTED_SEND) {
            pdebug(DEBUG_WARN, "Unexpected EIP packet type received: %d!", cip_resp->encap_command);
            rc = PLCTAG_ERR_BAD_DATA;
            break;
        }

        if (le2h32(cip_resp->encap_status) != AB_EIP_OK) {
            pdebug(DEBUG_WARN, "EIP command failed, response code: %d", le2h32(cip_resp->encap_status));
            rc = PLCTAG_ERR_REMOTE_ERR;
            break;
        }

        if (cip_resp->reply_service != (AB_EIP_CMD_CIP_WRITE_FRAG | AB_EIP_CMD_CIP_OK)
            && cip_resp->reply_service != (AB_EIP_CMD_CIP_WRITE | AB_EIP_CMD_CIP_OK)) {
            pdebug(DEBUG_WARN, "CIP response reply service unexpected: %d", cip_resp->reply_service);
            rc = PLCTAG_ERR_BAD_DATA;
            break;
        }

        if (cip_resp->status != AB_CIP_STATUS_OK && cip_resp->status != AB_CIP_STATUS_FRAG) {
            pdebug(DEBUG_WARN, "CIP read failed with status: 0x%x %s", cip_resp->status, decode_cip_error_short((uint8_t *)&cip_resp->status));
            pdebug(DEBUG_INFO, decode_cip_error_long((uint8_t *)&cip_resp->status));
            rc = decode_cip_error_code((uint8_t *)&cip_resp->status);
            break;
        }
    } while(0);

    /* clean up the request. */
    request_abort(tag->req);
    tag->req = rc_dec(tag->req);

    if(rc == PLCTAG_STATUS_OK) {
        if(tag->byte_offset < tag->size) {

            pdebug(DEBUG_DETAIL, "Write not complete, triggering next round.");
            rc = tag_write_start(tag);
        } else {
            /* only clear this if we are done. */
            tag->write_in_progress = 0;
            tag->byte_offset = 0;
        }
    } else {
        pdebug(DEBUG_WARN,"Write failed!");

        tag->write_in_progress = 0;
        tag->byte_offset = 0;
    }

    pdebug(DEBUG_SPEW, "Done.");

    return rc;
}




int calculate_write_data_per_packet(ab_tag_p tag)
{
    int overhead = 0;
    int data_per_packet = 0;
    int max_payload_size = 0;

    pdebug(DEBUG_DETAIL, "Starting.");

    if (tag->write_data_per_packet > 0) {
        pdebug(DEBUG_DETAIL, "Early termination, write sizes already calculated.");
        return tag->write_data_per_packet;
    }

    /* if we are here, then we have all the type data etc. */
    if(tag->use_connected_msg) {
        pdebug(DEBUG_DETAIL,"Connected tag.");
        max_payload_size = tag->session->max_payload_size;
        overhead =  1                               /* service request, one byte */
                    + tag->encoded_name_size        /* full encoded name */
                    + tag->encoded_type_info_size   /* encoded type size */
                    + 2                             /* element count, 16-bit int */
                    + 4                             /* byte offset, 32-bit int */
                    + 8;                            /* MAGIC fudge factor */
    } else {
        max_payload_size = MAX_CIP_MSG_SIZE;
        overhead =  1                               /* service request, one byte */
                    + tag->encoded_name_size        /* full encoded name */
                    + tag->encoded_type_info_size   /* encoded type size */
                    + tag->session->conn_path_size + 2       /* encoded device path size plus two bytes for length and padding */
                    + 2                             /* element count, 16-bit int */
                    + 4                             /* byte offset, 32-bit int */
                    + 8;                            /* MAGIC fudge factor */
    }

    data_per_packet = max_payload_size - overhead;

    pdebug(DEBUG_DETAIL,"Write packet maximum size is %d, write overhead is %d, and write data per packet is %d.", max_payload_size, overhead, data_per_packet);

    if (data_per_packet <= 0) {
        pdebug(DEBUG_WARN,
               "Unable to send request.  Packet overhead, %d bytes, is too large for packet, %d bytes!",
               overhead,
               max_payload_size);
        return PLCTAG_ERR_TOO_LARGE;
    }

    /* we want a multiple of 8 bytes */
    data_per_packet &= 0xFFFFF8;

    tag->write_data_per_packet = data_per_packet;

    pdebug(DEBUG_DETAIL, "Done.");

    return data_per_packet;
}<|MERGE_RESOLUTION|>--- conflicted
+++ resolved
@@ -169,9 +169,6 @@
 }
 
 
-
-
-
 /*
  * tag_read_start
  *
@@ -269,10 +266,6 @@
     return PLCTAG_STATUS_PENDING;
 }
 
-<<<<<<< HEAD
-=======
-
->>>>>>> 5b895e3f
 
 int build_read_request_connected(ab_tag_p tag, int byte_offset)
 {
@@ -349,13 +342,6 @@
     if(tag->allow_packing) {
         request_allow_packing(req);
     }
-<<<<<<< HEAD
-
-    if(tag->allow_packing) {
-        request_allow_packing(req);
-    }
-=======
->>>>>>> 5b895e3f
 
     /* mark it as ready to send */
     req->send_request = 1;
@@ -1078,7 +1064,6 @@
 
     /* point to the data */
     cip_resp = (eip_cip_uc_resp*)(tag->req->data);
-<<<<<<< HEAD
 
     /* point to the start of the data */
     data = (tag->req->data) + sizeof(eip_cip_uc_resp);
@@ -1086,15 +1071,6 @@
     /* point the end of the data */
     data_end = (tag->req->data + le2h16(cip_resp->encap_length) + sizeof(eip_encap_t));
 
-=======
-
-    /* point to the start of the data */
-    data = (tag->req->data) + sizeof(eip_cip_uc_resp);
-
-    /* point the end of the data */
-    data_end = (tag->req->data + le2h16(cip_resp->encap_length) + sizeof(eip_encap_t));
-
->>>>>>> 5b895e3f
     /* check the status */
     do {
         if (le2h16(cip_resp->encap_command) != AB_EIP_READ_RR_DATA) {
