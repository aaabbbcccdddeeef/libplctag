/***************************************************************************
 *   Copyright (C) 2018 by Kyle Hayes                                      *
 *   Author Kyle Hayes  kyle.hayes@gmail.com                               *
 *                                                                         *
 *   This program is free software; you can redistribute it and/or modify  *
 *   it under the terms of the GNU Library General Public License as       *
 *   published by the Free Software Foundation; either version 2 of the    *
 *   License, or (at your option) any later version.                       *
 *                                                                         *
 *   This program is distributed in the hope that it will be useful,       *
 *   but WITHOUT ANY WARRANTY; without even the implied warranty of        *
 *   MERCHANTABILITY or FITNESS FOR A PARTICULAR PURPOSE.  See the         *
 *   GNU Library General Public License for more details.                  *
 *                                                                         *
 *   You should have received a copy of the GNU Library General Public     *
 *   License along with this program; if not, write to the                 *
 *   Free Software Foundation, Inc.,                                       *
 *   59 Temple Place - Suite 330, Boston, MA  02111-1307, USA.             *
 ***************************************************************************/


#include <platform.h>
#include <ab/ab_common.h>
#include <ab/cip.h>
#include <ab/defs.h>
#include <ab/eip.h>
#include <ab/error_codes.h>
#include <ab/session.h>
//#include <ab/connection.h>
#include <ab/request.h>
#include <util/debug.h>
#include <stdlib.h>
#include <time.h>


static ab_session_p session_create_unsafe(const char* host, int gw_port, const char *path, int plc_type, int use_connected_msg);
static int session_init(ab_session_p session);
static int get_plc_type(attr attribs);
static int add_session_unsafe(ab_session_p n);
static int remove_session_unsafe(ab_session_p n);
static ab_session_p find_session_by_host_unsafe(const char *gateway, const char *path);
static int session_match_valid(const char *host, const char *path, ab_session_p session);
static int session_open_socket(ab_session_p session);
static void session_destroy(void *session);
static int session_register(ab_session_p session);
static int session_close_socket(ab_session_p session);
static int session_unregister(ab_session_p session);
static THREAD_FUNC(session_handler);
static int process_requests(ab_session_p session);
static int prepare_request(ab_session_p session, ab_request_p request);
static int send_eip_request(ab_session_p session, int timeout);
static int recv_eip_response(ab_session_p session, int timeout);
static int perform_forward_open(ab_session_p session);
static int perform_forward_close(ab_session_p session);
//static int try_forward_open_ex(ab_session_p session);
static int try_forward_open(ab_session_p session);
static int send_forward_open_req(ab_session_p session);
//static int send_forward_open_req_ex(ab_session_p session);
static int recv_forward_open_resp(ab_session_p session);
static int send_forward_close_req(ab_session_p session);
static int recv_forward_close_resp(ab_session_p session);



/*
 * session_get_new_seq_id_unsafe
 *
 * A wrapper to get a new session sequence ID.  Not thread safe.
 *
 * Note that this is dangerous to use in threaded applications
 * because 32-bit processors will not implement a 64-bit
 * integer as an atomic entity.
 */

uint64_t session_get_new_seq_id_unsafe(ab_session_p sess)
{
    return sess->session_seq_id++;
}

/*
 * session_get_new_seq_id
 *
 * A thread-safe function to get a new session sequence ID.
 */

uint64_t session_get_new_seq_id(ab_session_p sess)
{
    uint16_t res = 0;

    //pdebug(DEBUG_DETAIL, "entering critical block %p",global_session_mut);
    critical_block(sess->session_mutex) {
        res = (uint16_t)session_get_new_seq_id_unsafe(sess);
    }
    //pdebug(DEBUG_DETAIL, "leaving critical block %p", global_session_mut);

    return res;
}


int session_find_or_create(ab_session_p *tag_session, attr attribs)
{
    /*int debug = attr_get_int(attribs,"debug",0);*/
    const char *session_gw = attr_get_str(attribs, "gateway", "");
    const char *session_path = attr_get_str(attribs, "path", "");
    int use_connected_msg = attr_get_int(attribs, "use_connected_msg", 0);
    int session_gw_port = attr_get_int(attribs, "gateway_port", AB_EIP_DEFAULT_PORT);
    int plc_type = get_plc_type(attribs);
    ab_session_p session = AB_SESSION_NULL;
    int new_session = 0;
    int shared_session = attr_get_int(attribs, "share_session", 1); /* share the session by default. */
    int rc = PLCTAG_STATUS_OK;

    pdebug(DEBUG_DETAIL, "Starting");

    if(plc_type == AB_PROTOCOL_PLC && str_length(session_path) > 0) {
        /* this means it is DH+ */
        use_connected_msg = 1;
        attr_set_int(attribs, "use_connected_msg", 1);
    }

    critical_block(global_session_mut) {
        /* if we are to share sessions, then look for an existing one. */
        if (shared_session) {
            session = find_session_by_host_unsafe(session_gw, session_path);
        } else {
            /* no sharing, create a new one */
            session = AB_SESSION_NULL;
        }

        if (session == AB_SESSION_NULL) {
            pdebug(DEBUG_DETAIL,"Creating new session.");
            session = session_create_unsafe(session_gw, session_gw_port, session_path, plc_type, use_connected_msg);

            if (session == AB_SESSION_NULL) {
                pdebug(DEBUG_WARN, "unable to create or find a session!");
                rc = PLCTAG_ERR_BAD_GATEWAY;
            } else {
                new_session = 1;
            }
        } else {
            pdebug(DEBUG_DETAIL,"Reusing existing session.");
        }
    }

    /*
     * do this OUTSIDE the mutex in order to let other threads not block if
     * the session creation process blocks.
     */

    if(new_session) {
        rc = session_init(session);
        if(rc != PLCTAG_STATUS_OK) {
            rc_dec(session);
            session = AB_SESSION_NULL;
        } else {
            /* save the status */
            //session->status = rc;
        }
    }

    /* store it into the tag */
    *tag_session = session;

    pdebug(DEBUG_DETAIL, "Done");

    return rc;
}




int get_plc_type(attr attribs)
{
    const char* cpu_type = attr_get_str(attribs, "plc", attr_get_str(attribs, "cpu", "NONE"));

    if (!str_cmp_i(cpu_type, "plc") || !str_cmp_i(cpu_type, "plc5") || !str_cmp_i(cpu_type, "slc") ||
        !str_cmp_i(cpu_type, "slc500")) {
        return AB_PROTOCOL_PLC;
<<<<<<< HEAD
    } else if (!str_cmp_i(cpu_type, "lgxpccc") || !str_cmp_i(cpu_type, "logixpccc") || !str_cmp_i(cpu_type, "lgxplc5") || !str_cmp_i(cpu_type, "logixplc5") ||
               !str_cmp_i(cpu_type, "lgx-pccc") || !str_cmp_i(cpu_type, "logix-pccc") || !str_cmp_i(cpu_type, "lgx-plc5") || !str_cmp_i(cpu_type, "logix-plc5")) {
        return AB_PROTOCOL_LGX_PCCC;
=======
>>>>>>> 5b895e3f
    } else if (!str_cmp_i(cpu_type, "micrologix800") || !str_cmp_i(cpu_type, "mlgx800") || !str_cmp_i(cpu_type, "micro800")) {
        return AB_PROTOCOL_MLGX800;
    } else if (!str_cmp_i(cpu_type, "micrologix") || !str_cmp_i(cpu_type, "mlgx")) {
        return AB_PROTOCOL_MLGX;
    } else if (!str_cmp_i(cpu_type, "compactlogix") || !str_cmp_i(cpu_type, "clgx") || !str_cmp_i(cpu_type, "lgx") ||
               !str_cmp_i(cpu_type, "controllogix") || !str_cmp_i(cpu_type, "contrologix") ||
               !str_cmp_i(cpu_type, "flexlogix") || !str_cmp_i(cpu_type, "flgx")) {
        return AB_PROTOCOL_LGX;
    } else {
        pdebug(DEBUG_WARN, "Unsupported device type: %s", cpu_type);

        return PLCTAG_ERR_BAD_DEVICE;
    }

    return PLCTAG_STATUS_OK;
}


int add_session_unsafe(ab_session_p n)
{
    pdebug(DEBUG_DETAIL, "Starting");

    if (!n) {
        return PLCTAG_ERR_NULL_PTR;
    }

    n->prev = NULL;
    n->next = sessions;

    if (sessions) {
        sessions->prev = n;
    }

    sessions = n;

    pdebug(DEBUG_DETAIL, "Done");

    return PLCTAG_STATUS_OK;
}

int add_session(ab_session_p s)
{
    int rc = PLCTAG_STATUS_OK;

    pdebug(DEBUG_DETAIL, "Starting.");

    critical_block(global_session_mut) {
        rc = add_session_unsafe(s);
    }

    pdebug(DEBUG_DETAIL, "Done.");

    return rc;
}

int remove_session_unsafe(ab_session_p n)
{
    ab_session_p tmp;

    pdebug(DEBUG_DETAIL, "Starting");

    if (!n || !sessions) {
        return 0;
    }

    tmp = sessions;

    while (tmp && tmp != n)
        tmp = tmp->next;

    if (!tmp || tmp != n) {
        pdebug(DEBUG_WARN, "Session not found!");
        return PLCTAG_ERR_NOT_FOUND;
    }

    if (n->next) {
        n->next->prev = n->prev;
    }

    if (n->prev) {
        n->prev->next = n->next;
    } else {
        sessions = n->next;
    }

    n->next = NULL;
    n->prev = NULL;

    pdebug(DEBUG_DETAIL, "Done");

    return PLCTAG_STATUS_OK;
}

int remove_session(ab_session_p s)
{
    int rc = PLCTAG_STATUS_OK;

    pdebug(DEBUG_DETAIL, "Starting.");

    critical_block(global_session_mut) {
        rc = remove_session_unsafe(s);
    }

    pdebug(DEBUG_DETAIL, "Done.");

    return rc;
}


int session_match_valid(const char *host, const char *path, ab_session_p session)
{
    if(!session) {
        return 0;
    }

    if(session->status !=  PLCTAG_STATUS_OK && session->status != PLCTAG_STATUS_PENDING) {
        return 0;
    }

    if(str_cmp_i(host,session->host)) {
        return 0;
    }

    if(str_cmp_i(path,session->path)) {
        return 0;
    }

    return 1;
}


ab_session_p find_session_by_host_unsafe(const char* host, const char *path)
{
    ab_session_p session;

    session = sessions;

    while(session) {
        /* scan past any that are in the process of being deleted. */
        while(session && !rc_inc(session)) {
            session = session->next;
        }

        if(!session) {
            break;
        }

        if(session_match_valid(host, path, session)) {
            /* this is the one! */
            break;
        }

        /* we are not going to use this session, release it. */
        rc_dec(session);

        /* try the next one. */
        session = session->next;
    }

    return session;
}



ab_session_p session_create_unsafe(const char* host, int gw_port, const char *path, int plc_type, int use_connected_msg)
{
    static volatile uint32_t srand_setup = 0;
    static volatile uint32_t connection_id = 0;

    int rc = PLCTAG_STATUS_OK;
    ab_session_p session = AB_SESSION_NULL;

    pdebug(DEBUG_INFO, "Starting");

    pdebug(DEBUG_DETAIL, "Warning: not using passed port %d", gw_port);

    session = (ab_session_p)rc_alloc(sizeof(struct ab_session_t), session_destroy);
    if (!session) {
        pdebug(DEBUG_WARN, "Error allocating new session.");
        return AB_SESSION_NULL;
    }

    session->host = str_dup(host);
    if(!session->host) {
        pdebug(DEBUG_WARN, "Unable to duplicate host string!");
        rc_dec(session);
        return NULL;
    }

    session->path = str_dup(path);
    if(path && str_length(path) && !session->path) {
        pdebug(DEBUG_WARN, "Unable to duplicate path string!");
        rc_dec(session);
        return NULL;
    }

    rc = cip_encode_path(path, use_connected_msg, plc_type, &session->conn_path, &session->conn_path_size, &session->dhp_dest);
    if(rc != PLCTAG_STATUS_OK) {
        pdebug(DEBUG_INFO,"Unable to convert path links strings to binary path!");
        rc_dec(session);
        return NULL;
    }

    session->plc_type = plc_type;
    session->data_capacity = EIP_CIP_PREFIX_SIZE + MAX_CIP_MSG_SIZE_EX;
    session->use_connected_msg = use_connected_msg;
    session->status = PLCTAG_STATUS_PENDING;
    session->conn_serial_number = (uint16_t)(intptr_t)(session);

    /* check for ID set up. This does not need to be thread safe since we just need a random value. */
    if(srand_setup == 0) {
        srand((unsigned int)time_ms());
        srand_setup = 1;
    }

    if(connection_id == 0) {
        connection_id = (uint32_t)rand();
    }

    session->session_seq_id = (uint64_t)rand();

    /* guess the max CIP payload size. */
    switch(plc_type) {
    case AB_PROTOCOL_PLC:
    case AB_PROTOCOL_MLGX:
<<<<<<< HEAD
    case AB_PROTOCOL_LGX_PCCC:
=======
>>>>>>> 5b895e3f
        session->max_payload_size = MAX_CIP_PCCC_MSG_SIZE;
        break;

    case AB_PROTOCOL_LGX:
        session->max_payload_size = MAX_CIP_MSG_SIZE;
        break;

    case AB_PROTOCOL_MLGX800:
        session->max_payload_size = MAX_CIP_MSG_SIZE;
        break;

    default:
        pdebug(DEBUG_WARN,"Unknown protocol/cpu type!");
        rc_dec(session);
        return NULL;
        break;
    }


    /*
     * Why is connection_id global?  Because it looks like the PLC might
     * be treating it globally.  I am seeing ForwardOpen errors that seem
     * to be because of duplicate connection IDs even though the session
     * was closed.
     *
     * So, this is more or less unique across all invocations of the library.
     * FIXME - this could collide.  The probability is low, but it could happen
     * as there are only 32 bits.
     */
    session->orig_connection_id = ++connection_id;

    /* add the new session to the list. */
    add_session_unsafe(session);

    pdebug(DEBUG_INFO, "Done");

    return session;
}


/*
 * session_init
 *
 * This calls several blocking methods and so must not keep the main mutex
 * locked during them.
 */
int session_init(ab_session_p session)
{
    int rc = PLCTAG_STATUS_OK;

    pdebug(DEBUG_INFO, "Starting.");

    if((rc = mutex_create(&(session->session_mutex))) != PLCTAG_STATUS_OK) {
        pdebug(DEBUG_WARN, "Unable to create session mutex!");
        session->status = rc;
        return rc;
    }

    if((rc = thread_create((thread_p*)&(session->handler_thread), session_handler, 32*1024, session)) != PLCTAG_STATUS_OK) {
        pdebug(DEBUG_WARN, "Unable to create session thread!");
        session->status = rc;
        return rc;
    }

    pdebug(DEBUG_INFO, "Done.");

    return rc;
}

/*
 * session_open_socket()
 *
 * Connect to the host/port passed via TCP.
 */

int session_open_socket(ab_session_p session)
{
    int rc = PLCTAG_STATUS_OK;

    pdebug(DEBUG_INFO, "Starting.");

    /* Open a socket for communication with the gateway. */
    rc = socket_create(&(session->sock));

    if (rc) {
        pdebug(DEBUG_WARN, "Unable to create socket for session!");
        return 0;
    }

    rc = socket_connect_tcp(session->sock, session->host, AB_EIP_DEFAULT_PORT);

    if (rc != PLCTAG_STATUS_OK) {
        pdebug(DEBUG_WARN, "Unable to connect socket for session!");
        return rc;
    }

    pdebug(DEBUG_INFO, "Done.");

    return rc;
}



int session_register(ab_session_p session)
{
    eip_session_reg_req* req;
    eip_encap_t* resp;
    int rc = PLCTAG_STATUS_OK;

    pdebug(DEBUG_INFO, "Starting.");

    /*
     * clear the session data.
     *
     * We use the receiving buffer because we do not have a request and nothing can
     * be coming in (we hope) on the socket yet.
     */
    mem_set(session->data, 0, sizeof(eip_session_reg_req));

    req = (eip_session_reg_req*)(session->data);

    /* fill in the fields of the request */
    req->encap_command = h2le16(AB_EIP_REGISTER_SESSION);
    req->encap_length = h2le16(sizeof(eip_session_reg_req) - sizeof(eip_encap_t));
    req->encap_session_handle = h2le32(session->session_handle);
    req->encap_status = h2le32(0);
    req->encap_sender_context = h2le64((uint64_t)0);
    req->encap_options = h2le32(0);

    req->eip_version = h2le16(AB_EIP_VERSION);
    req->option_flags = h2le16(0);

    /*
     * socket ops here are _ASYNCHRONOUS_!
     *
     * This is done this way because we do not have everything
     * set up for a request to be handled by the thread.  I think.
     */

    /* send registration to the gateway */
    session->data_size = sizeof(eip_session_reg_req);
    session->data_offset = 0;

    rc = send_eip_request(session, SESSION_DEFAULT_TIMEOUT);
    if(rc != PLCTAG_STATUS_OK) {
        pdebug(DEBUG_WARN,"Error sending session registration request %s!", plc_tag_decode_error(rc));
        return rc;
    }

    /* get the response from the gateway */
    rc = recv_eip_response(session, SESSION_DEFAULT_TIMEOUT);
    if(rc != PLCTAG_STATUS_OK) {
        pdebug(DEBUG_WARN, "Error receiving session registration response %s!", plc_tag_decode_error(rc));
        return rc;
    }

    /* encap header is at the start of the buffer */
    resp = (eip_encap_t*)(session->data);

    /* check the response status */
    if (le2h16(resp->encap_command) != AB_EIP_REGISTER_SESSION) {
        pdebug(DEBUG_WARN, "EIP unexpected response packet type: %d!", resp->encap_command);
        return PLCTAG_ERR_BAD_DATA;
    }

    if (le2h32(resp->encap_status) != AB_EIP_OK) {
        pdebug(DEBUG_WARN, "EIP command failed, response code: %d", le2h32(resp->encap_status));
        return PLCTAG_ERR_REMOTE_ERR;
    }

    /*
     * after all that, save the session handle, we will
     * use it in future packets.
     */
    session->session_handle = le2h32(resp->encap_session_handle);

    pdebug(DEBUG_INFO, "Done.");

    return PLCTAG_STATUS_OK;
}


int session_unregister(ab_session_p session)
{
    (void)session;

    pdebug(DEBUG_INFO,"Starting.");

    /* nothing to do, perhaps. */

    pdebug(DEBUG_INFO,"Done.");

    return PLCTAG_STATUS_OK;
}



int session_close_socket(ab_session_p session)
{
    pdebug(DEBUG_INFO,"Starting.");

    if (session->sock) {
        socket_close(session->sock);
        socket_destroy(&(session->sock));
        session->sock = NULL;
    }

    pdebug(DEBUG_INFO,"Done.");

    return PLCTAG_STATUS_OK;
}



void session_destroy(void *session_arg)
{
    ab_session_p session = session_arg;
    ab_request_p req = NULL;

    pdebug(DEBUG_INFO, "Starting.");

    if (!session) {
        pdebug(DEBUG_WARN, "Session ptr is null!");

        return;
    }

    /* so remove the session from the list so no one else can reference it. */
    remove_session(session);

    /* terminate the thread first. */
    session->terminating = 1;

    /* get rid of the handler thread. */
    if(session->handler_thread) {
        thread_join(session->handler_thread);
        thread_destroy(&(session->handler_thread));
        session->handler_thread = NULL;
    }

    if(session->targ_connection_id) {
        /*
         * we do not want the internal loop to immediately
         * return, so set the flag like we are not terminating.
         * There is still a timeout that applies.
         */
        session->terminating = 0;
        perform_forward_close(session);
        session->terminating = 1;
    }

    if(session->session_handle) {
        session_unregister(session);
    }

    if(session->sock) {
        session_close_socket(session);
    }

    /* remove any remaining requests, they are dead */
    req = session->requests;
    while(req) {
        session_remove_request(session, req);
        req = session->requests;
    }

    /* we are done with the mutex, finally destroy it. */
    if(session->session_mutex) {
        mutex_destroy(&(session->session_mutex));
        session->session_mutex = NULL;
    }

    if(session->conn_path) {
        mem_free(session->conn_path);
        session->conn_path = NULL;
    }

    if(session->path) {
        mem_free(session->path);
        session->path = NULL;
    }

    if(session->host) {
        mem_free(session->host);
        session->host = NULL;
    }

    pdebug(DEBUG_INFO, "Done.");

    return;
}




/*
 * session_add_request_unsafe
 *
 * You must hold the mutex before calling this!
 */
int session_add_request_unsafe(ab_session_p sess, ab_request_p req)
{
    int rc = PLCTAG_STATUS_OK;
    ab_request_p cur, prev;
    int total_requests = 0;

    pdebug(DEBUG_INFO, "Starting.");

    if(!sess) {
        pdebug(DEBUG_WARN, "Session is null!");
        return PLCTAG_ERR_NULL_PTR;
    }

    req = rc_inc(req);

    if(!req) {
        pdebug(DEBUG_WARN, "Request is either null or in the process of being deleted.");
        return PLCTAG_ERR_NULL_PTR;
    }

    /* make sure the request points to the session */
    req->session = sess;

    /* we add the request to the end of the list. */
    cur = sess->requests;
    prev = NULL;

    while (cur) {
        prev = cur;
        cur = cur->next;
        total_requests++;
    }

    if (!prev) {
        sess->requests = req;
    } else {
        prev->next = req;
    }

    /* update the request's refcount as we point to it. */

    pdebug(DEBUG_INFO,"Total requests in the queue: %d",total_requests);

    pdebug(DEBUG_INFO, "Done.");

    return rc;
}

/*
 * session_add_request
 *
 * This is a thread-safe version of the above routine.
 */
int session_add_request(ab_session_p sess, ab_request_p req)
{
    int rc = PLCTAG_STATUS_OK;

    pdebug(DEBUG_DETAIL, "Starting. sess=%p, req=%p", sess, req);

    critical_block(sess->session_mutex) {
        rc = session_add_request_unsafe(sess, req);
    }

    pdebug(DEBUG_DETAIL, "Done.");

    return rc;
}


/*
 * session_remove_request_unsafe
 *
 * You must hold the mutex before calling this!
 */
int session_remove_request_unsafe(ab_session_p sess, ab_request_p req)
{
    int rc = PLCTAG_STATUS_OK;
    ab_request_p cur, prev;

    pdebug(DEBUG_DETAIL, "Starting.");

    if(sess == NULL || req == NULL) {
        return rc;
    }

    /* find the request and remove it from the list. */
    cur = sess->requests;
    prev = NULL;

    while (cur && cur != req) {
        prev = cur;
        cur = cur->next;
    }

    if (cur == req) {
        if (!prev) {
            sess->requests = cur->next;
        } else {
            prev->next = cur->next;
        }
    } /* else not found */

    req->next = NULL;
    req->session = NULL;

    /* release the request refcount */
    rc_dec(req);

    pdebug(DEBUG_DETAIL, "Done.");

    return rc;
}



/*
 * session_remove_request
 *
 * This is a thread-safe version of the above routine.
 */
int session_remove_request(ab_session_p sess, ab_request_p req)
{
    int rc = PLCTAG_STATUS_OK;

    pdebug(DEBUG_DETAIL, "Starting.  session=%p, req=%p", sess, req);

    if(sess == NULL || req == NULL) {
        return rc;
    }

    critical_block(sess->session_mutex) {
        rc = session_remove_request_unsafe(sess, req);
    }

    pdebug(DEBUG_DETAIL, "Done.");

    return rc;
}



/*****************************************************************
 **************** Session handling functions *********************
 ****************************************************************/


typedef enum { SESSION_OPEN_SOCKET, SESSION_REGISTER, SESSION_CONNECT, SESSION_IDLE, SESSION_DISCONNECT, SESSION_UNREGISTER, SESSION_CLOSE_SOCKET, SESSION_TERMINATE } session_state_t;


THREAD_FUNC(session_handler)
{
    ab_session_p session = arg;
    int rc = PLCTAG_STATUS_OK;
    session_state_t state = SESSION_OPEN_SOCKET;
    int idle = 0;
//    int64_t timeout_time = 0;

    pdebug(DEBUG_INFO, "Starting thread for session %p", session);

    while(!session->terminating) {
        idle = 0;

        switch(state) {
        case SESSION_OPEN_SOCKET:
            pdebug(DEBUG_DETAIL,"in SESSION_OPEN_SOCKET state.");
            session->status = PLCTAG_STATUS_PENDING;

            /* we must connect to the gateway*/
            if ((rc = session_open_socket(session)) != PLCTAG_STATUS_OK) {
                pdebug(DEBUG_WARN, "session connect failed %s!", plc_tag_decode_error(rc));
                session->status = rc;
                state = SESSION_TERMINATE;
            } else {
                state = SESSION_REGISTER;
            }
            break;

        case SESSION_REGISTER:
            pdebug(DEBUG_DETAIL,"in SESSION_REGISTER state.");
            if ((rc = session_register(session)) != PLCTAG_STATUS_OK) {
                pdebug(DEBUG_WARN, "session registration failed %s!", plc_tag_decode_error(rc));
                session->status = rc;
                state = SESSION_CLOSE_SOCKET;
            } else {
                if(session->use_connected_msg) {
                    state = SESSION_CONNECT;
                } else {
                    state = SESSION_IDLE;
                }
            }
            break;

        case SESSION_CONNECT:
            pdebug(DEBUG_DETAIL,"in SESSION_CONNECT state.");
            if((rc = perform_forward_open(session)) != PLCTAG_STATUS_OK) {
                pdebug(DEBUG_WARN, "Forward open failed %s!", plc_tag_decode_error(rc));
                session->status = rc;
                state = SESSION_UNREGISTER;
            } else {
                pdebug(DEBUG_DETAIL,"forward open succeeded, going to idle state.");
                state = SESSION_IDLE;
            }
            break;

        case SESSION_IDLE:
            pdebug(DEBUG_SPEW, "in SESSION_IDLE state.");

            idle = 1;
            session->status = PLCTAG_STATUS_OK;

            if((rc = process_requests(session)) != PLCTAG_STATUS_OK) {
                pdebug(DEBUG_WARN, "Error while processing requests %s!", plc_tag_decode_error(rc));
                session->status = rc;
                idle = 0;
                if(session->use_connected_msg) {
                    state = SESSION_DISCONNECT;
                } else {
                    state = SESSION_UNREGISTER;
                }
            }
            break;

        case SESSION_DISCONNECT:
            pdebug(DEBUG_DETAIL,"in SESSION_DISCONNECT state.");
            if((rc = perform_forward_close(session)) != PLCTAG_STATUS_OK) {
                pdebug(DEBUG_WARN, "Forward close failed %s!", plc_tag_decode_error(rc));
                session->status = rc;
            }

            state = SESSION_UNREGISTER;
            break;

        case SESSION_UNREGISTER:
            pdebug(DEBUG_DETAIL,"in SESSION_UNREGISTER state.");
            if((rc = session_unregister(session)) != PLCTAG_STATUS_OK) {
                pdebug(DEBUG_WARN, "Unregistering session failed %s!", plc_tag_decode_error(rc));
                session->status = rc;
            }

            state = SESSION_CLOSE_SOCKET;
            break;

        case SESSION_CLOSE_SOCKET:
            pdebug(DEBUG_DETAIL,"in SESSION_CLOSE_SOCKET state.");
            if((rc = session_close_socket(session)) != PLCTAG_STATUS_OK) {
                pdebug(DEBUG_WARN, "Closing session socket failed %s!", plc_tag_decode_error(rc));
                session->status = rc;
            }

            state = SESSION_TERMINATE;
            break;

        case SESSION_TERMINATE:
            pdebug(DEBUG_SPEW,"in SESSION_TERMINATE state.");

            idle = 1;
            session->status = PLCTAG_ERR_BAD_CONNECTION;

            /* else just hang here until we are cleaned up. */
            break;

        default:
            pdebug(DEBUG_ERROR, "Unknown state %d!",state);

            /* FIXME - this logic is not complete.  We might be here without
             * a connected session or a registered session. */
            if(session->use_connected_msg) {
                state = SESSION_DISCONNECT;
            } else {
                state = SESSION_UNREGISTER;
            }

            break;
        }

        /*
         * give up the CPU a bit, but only if we are not
         * doing some linked states (like setting up the CIP
         * session or terminating one, or terminating the whole
         * session.
         */
        if(idle && !session->terminating) {
            sleep_ms(1);
        }
    }

    THREAD_RETURN(0);
}


int process_requests(ab_session_p session)
{
    int rc = PLCTAG_STATUS_OK;
    ab_request_p request = NULL;

    pdebug(DEBUG_SPEW, "Starting.");

    if(!session) {
        pdebug(DEBUG_WARN, "Null session pointer!");
        return PLCTAG_ERR_NULL_PTR;
    }

    /* are there any requests to process? Loop over requests. */
    do {
        rc = PLCTAG_STATUS_OK;
        request = NULL;

        /* grab a request off the front of the list. */
        critical_block(session->session_mutex) {
            request = session->requests;
            if(request) {
                session->requests = request->next;
            }
        }

        /* process any request. */
        if(request) {
            /* if the request is aborted, remove it and mark it. */
            if(request_check_abort(request)) {
                pdebug(DEBUG_DETAIL, "Request %p is aborted.", request);
                request->status = PLCTAG_ERR_ABORT;
                request->resp_received = 1;
                request->request_size = 0;
            } else {
                pdebug(DEBUG_DETAIL, "Processing request %p", request);

                do {
                    if((rc = prepare_request(session, request)) != PLCTAG_STATUS_OK) {
                        pdebug(DEBUG_WARN, "Unable to prepare request, rc=%d!", rc);
                        break;
                    }

                    /* copy the data from the request into the session's buffer. */
                    mem_copy(session->data, request->data, request->request_size);
                    session->data_size = (uint32_t)request->request_size;

                    /* send the request */
                    if((rc = send_eip_request(session, SESSION_DEFAULT_TIMEOUT)) != PLCTAG_STATUS_OK) {
                        pdebug(DEBUG_WARN, "Error sending packet %s!", plc_tag_decode_error(rc));
                        break;
                    }

                    /* wait for the response */
                    if((rc = recv_eip_response(session, SESSION_DEFAULT_TIMEOUT)) != PLCTAG_STATUS_OK) {
                        pdebug(DEBUG_WARN, "Error receiving packet response %s!", plc_tag_decode_error(rc));
                        break;
                    }

                    /* copy the data back into the request buffer. */
                    /* FIXME - check the returned data size to make sure it is smaller than the request buffer! */
                    mem_copy(request->data, session->data, (int)(session->data_size));

                    rc = PLCTAG_STATUS_OK;
                    request->resp_received = 1;
                    request->request_size = (int)(session->data_size);
                } while(0);

                /* done with this request. */
                request->status = rc;

                if(rc != PLCTAG_STATUS_OK) {
                    request->resp_received = 1;
                    request->request_size = 0;
                }
            }

            rc_dec(request);

            /* if there was an error that was not an abort, we need to push that up. */
            if(rc != PLCTAG_STATUS_OK && rc != PLCTAG_ERR_ABORT) {
                break;
            }
        }
    } while(request && !session->terminating);

    pdebug(DEBUG_SPEW,"Done.");

    return rc;
}


int prepare_request(ab_session_p session, ab_request_p request)
{
    eip_encap_t* encap = (eip_encap_t*)(request->data);
    int payload_size = request->request_size - (int)sizeof(eip_encap_t);

    pdebug(DEBUG_DETAIL, "Starting.");

    if(!session) {
        pdebug(DEBUG_WARN,"Called with null session!");
        return PLCTAG_ERR_NULL_PTR;
    }

    /* fill in the fields of the request. */

    encap->encap_length = h2le16((uint16_t)payload_size);
    encap->encap_session_handle = h2le32(session->session_handle);
    encap->encap_status = h2le32(0);
    encap->encap_options = h2le32(0);

    /* set up the session sequence ID for this transaction */
    if(le2h16(encap->encap_command) == AB_EIP_READ_RR_DATA) {
        /* get new ID */
        session->session_seq_id++;

        request->session_seq_id = session->session_seq_id;
        encap->encap_sender_context = h2le64(session->session_seq_id); /* link up the request seq ID and the packet seq ID */

        pdebug(DEBUG_INFO,"Preparing unconnected packet with session sequence ID %llx",session->session_seq_id);
    } else if(le2h16(encap->encap_command) == AB_EIP_CONNECTED_SEND) {
        eip_cip_co_req *conn_req = (eip_cip_co_req*)(request->data);

        pdebug(DEBUG_DETAIL, "cpf_targ_conn_id=%x", session->targ_connection_id);

        /* set up the connection information */
        conn_req->cpf_targ_conn_id = h2le32(session->targ_connection_id);
        request->conn_id = session->orig_connection_id;

        session->conn_seq_num++;
        conn_req->cpf_conn_seq_num = h2le16(session->conn_seq_num);
        request->conn_seq = session->conn_seq_num;

        pdebug(DEBUG_INFO,"Preparing connected packet with connection ID %x and sequence ID %u(%x)",request->conn_id, request->conn_seq, request->conn_seq);
    } else {
        pdebug(DEBUG_WARN, "Unsupported packet type %x!", le2h16(encap->encap_command));
        return PLCTAG_ERR_UNSUPPORTED;
    }

    /* display the data */
    pdebug(DEBUG_INFO,"Prepared packet of size %d",request->request_size);
    pdebug_dump_bytes(DEBUG_INFO, request->data, request->request_size);

    pdebug(DEBUG_INFO,"Done.");

    return PLCTAG_STATUS_OK;
}




int send_eip_request(ab_session_p session, int timeout)
{
    int rc = PLCTAG_STATUS_OK;
    int64_t timeout_time = 0;

    pdebug(DEBUG_DETAIL, "Starting.");

    if(!session) {
        pdebug(DEBUG_WARN, "Session pointer is null.");
        return PLCTAG_ERR_NULL_PTR;
    }

    if(timeout > 0) {
        timeout_time = time_ms() + timeout;
    } else {
        timeout_time = INT64_MAX;
    }

    pdebug(DEBUG_DETAIL,"Sending packet of size %d",session->data_size);
    pdebug_dump_bytes(DEBUG_DETAIL, session->data, (int)(session->data_size));

    session->data_offset = 0;

    /* send the packet */
    do {
        rc = socket_write(session->sock, session->data + session->data_offset, (int)session->data_size - (int)session->data_offset);

        if(rc >= 0) {
            session->data_offset += (uint32_t)rc;
        }

        /* give up the CPU if we still are looping */
        if(!session->terminating && rc >= 0 && session->data_offset < session->data_size) {
            sleep_ms(1);
        }
    } while(!session->terminating && rc >= 0 && session->data_offset < session->data_size && timeout_time > time_ms());

    if(session->terminating) {
        pdebug(DEBUG_WARN, "Session is terminating.");
        return PLCTAG_ERR_ABORT;
    }

    if(rc < 0) {
        pdebug(DEBUG_WARN,"Error, %d, writing socket!", rc);
        return rc;
    }

    if(timeout_time <= time_ms()) {
        pdebug(DEBUG_WARN, "Timed out waiting to send data!");
        return PLCTAG_ERR_TIMEOUT;
    }

    pdebug(DEBUG_DETAIL, "Done.");

    return PLCTAG_STATUS_OK;
}



/*
 * recv_eip_response
 *
 * Look at the passed session and read any data we can
 * to fill in a packet.  If we already have a full packet,
 * punt.
 */
int recv_eip_response(ab_session_p session, int timeout)
{
    uint32_t data_needed = 0;
    int rc = PLCTAG_STATUS_OK;
    int64_t timeout_time = 0;

    pdebug(DEBUG_DETAIL,"Starting.");

    if(!session) {
        pdebug(DEBUG_WARN,"Called with null session!");
        return PLCTAG_ERR_NULL_PTR;
    }


    if(timeout > 0) {
        timeout_time = time_ms() + timeout;
    } else {
        timeout_time = INT64_MAX;
    }

    session->data_offset = 0;
    session->data_size = 0;
    data_needed = sizeof(eip_encap_t);

    do {
        rc = socket_read(session->sock, session->data + session->data_offset,
                         (int)(data_needed - session->data_offset));

        /*pdebug(DEBUG_DETAIL,"socket_read rc=%d",rc);*/

        if (rc < 0) {
            /* error! */
            pdebug(DEBUG_WARN,"Error reading socket! rc=%d",rc);
            return rc;
        } else {
            session->data_offset += (uint32_t)rc;

            /*pdebug_dump_bytes(session->debug, session->data, session->data_offset);*/

            /* recalculate the amount of data needed if we have just completed the read of an encap header */
            if(session->data_offset >= sizeof(eip_encap_t)) {
                data_needed = (uint32_t)(sizeof(eip_encap_t) + le2h16(((eip_encap_t*)(session->data))->encap_length));

                if(data_needed > session->data_capacity) {
                    pdebug(DEBUG_WARN,"Packet response (%d) is larger than possible buffer size (%d)!", data_needed, session->data_capacity);
                    return PLCTAG_ERR_TOO_LARGE;
                }
            }
        }

        /* did we get all the data? */
        if(!session->terminating && session->data_offset < data_needed) {
            /* do not hog the CPU */
            sleep_ms(1);
        }
    } while(!session->terminating && session->data_offset < data_needed && timeout_time > time_ms());

    if(session->terminating) {
        pdebug(DEBUG_INFO,"Session is terminating, returning...");
        return PLCTAG_ERR_ABORT;
    }

    if(timeout_time <= time_ms()) {
        pdebug(DEBUG_WARN, "Timed out waiting for data to read!");
        return PLCTAG_ERR_TIMEOUT;
    }

    session->resp_seq_id = le2h64(((eip_encap_t*)(session->data))->encap_sender_context);
    session->data_size = data_needed;

    rc = PLCTAG_STATUS_OK;

    pdebug(DEBUG_DETAIL, "request received all needed data (%d bytes of %d).", session->data_offset, data_needed);

    pdebug_dump_bytes(DEBUG_DETAIL, session->data, (int)(session->data_offset));

    if(le2h16(((eip_encap_t*)(session->data))->encap_command) == AB_EIP_READ_RR_DATA) {
        eip_encap_t *encap = (eip_encap_t*)(session->data);
        pdebug(DEBUG_INFO,"Received unconnected packet with session sequence ID %llx",encap->encap_sender_context);
    } else if(le2h16(((eip_encap_t*)(session->data))->encap_command) == AB_EIP_CONNECTED_SEND) {
        eip_cip_co_resp *resp = (eip_cip_co_resp*)(session->data);
        pdebug(DEBUG_INFO,"Received connected packet with connection ID %x and sequence ID %u(%x)",le2h32(resp->cpf_orig_conn_id), le2h16(resp->cpf_conn_seq_num), le2h16(resp->cpf_conn_seq_num));
    }


    return rc;
}



int perform_forward_open(ab_session_p session)
{
    int rc = PLCTAG_STATUS_OK;

    pdebug(DEBUG_INFO, "Starting.");

    do {
        /* FIXME - refactor this mess.   This can't be correct handling.
         * Pull the max packet size out into a reference local var and
         * then update it without changing the base packet size in the
         * session until the end.
         */
//        /* Try Forward Open Extended first with a large connection size */
//        if(session->plc_type == AB_PROTOCOL_LGX && session->use_connected_msg) {
//            session->max_payload_size = MAX_CIP_MSG_SIZE_EX;
//        }
//
//        rc = try_forward_open_ex(session);
//        if(rc == PLCTAG_ERR_TOO_LARGE) {
//            /* we support the Forward Open Extended command, but we need to use a smaller size. */
//            pdebug(DEBUG_DETAIL,"ForwardOpenEx is supported but packet size of %d is not, trying %d.", MAX_CIP_MSG_SIZE_EX, session->max_payload_size);
//
//            rc = try_forward_open_ex(session);
//            if(rc != PLCTAG_STATUS_OK) {
//                pdebug(DEBUG_WARN,"Unable to open connection to PLC (%s)!", plc_tag_decode_error(rc));
//            } else {
//                pdebug(DEBUG_DETAIL,"ForwardOpenEx succeeded with packet size %d.", session->max_payload_size);
//            }
//        } else if(rc == PLCTAG_ERR_UNSUPPORTED) {
//            /* the PLC does not support Forward Open Extended.   Try the old request type. */
//            if(session->max_payload_size == MAX_CIP_MSG_SIZE_EX) {
//                session->max_payload_size = MAX_CIP_MSG_SIZE;
//            }
//
//            rc = try_forward_open(session);
//            if(rc == PLCTAG_ERR_TOO_LARGE) {
//                /* we support the Forward Open Extended command, but we need to use a smaller size. */
//                pdebug(DEBUG_DETAIL,"ForwardOpen is supported but packet size of %d is not, trying %d.", MAX_CIP_MSG_SIZE, session->max_payload_size);

                rc = try_forward_open(session);
                if(rc != PLCTAG_STATUS_OK) {
                    pdebug(DEBUG_WARN,"Unable to open connection to PLC (%s)!", plc_tag_decode_error(rc));
                } else {
                    pdebug(DEBUG_DETAIL,"ForwardOpen succeeded with packet size %d.", session->max_payload_size);
                }
//            }
//        } /*else {
//            pdebug(DEBUG_WARN, "Unknown error! rc=%d", rc);
//        }*/
    } while(0);

    if(rc == PLCTAG_STATUS_OK) {
        pdebug(DEBUG_DETAIL, "ForwardOpen succeeded and maximum CIP packet size is %d.", session->max_payload_size);
    }

    //session->status = rc;

    pdebug(DEBUG_INFO, "Done.");

    return rc;
}


int perform_forward_close(ab_session_p session)
{
    int rc = PLCTAG_STATUS_OK;

    pdebug(DEBUG_INFO, "Starting.");

    do {
        rc = send_forward_close_req(session);
        if(rc != PLCTAG_STATUS_OK) {
            pdebug(DEBUG_DETAIL,"Sending forward close failed! rc=%d",rc);
            break;
        }

        rc = recv_forward_close_resp(session);
        if(rc != PLCTAG_STATUS_OK) {
            pdebug(DEBUG_DETAIL,"Forward close not received! rc=%d", rc);
            break;
        }
    } while(0);

    pdebug(DEBUG_INFO, "Done.");

    return rc;
}

//
//int try_forward_open_ex(ab_session_p session)
//{
//    int rc = PLCTAG_STATUS_OK;
//    ab_request_p req=NULL;
//
//    pdebug(DEBUG_INFO,"Starting.");
//
//    /* get a request buffer */
//    rc = request_create(&req, MAX_CIP_MSG_SIZE);
//
//    do {
//        if(rc != PLCTAG_STATUS_OK) {
//            pdebug(DEBUG_WARN,"Unable to get new request.  rc=%d",rc);
//            rc = 0;
//            break;
//        }
//
//        /* send the ForwardOpenEx command to the PLC */
//        if((rc = send_forward_open_req_ex(session)) != PLCTAG_STATUS_OK) {
//            pdebug(DEBUG_WARN,"Unable to send ForwardOpenEx packet!");
//            break;
//        }
//
//        /* check for the ForwardOpen response. */
//        if((rc = recv_forward_open_resp(session)) != PLCTAG_STATUS_OK) {
//            pdebug(DEBUG_WARN,"Unable to use ForwardOpen response!");
//            break;
//        }
//    } while(0);
//
//    if(req) {
//        req = rc_dec(req);
//    }
//
//    pdebug(DEBUG_INFO,"Done.");
//
//    return rc;
<<<<<<< HEAD
=======
//}
>>>>>>> 5b895e3f



int try_forward_open(ab_session_p session)
{
    int rc = PLCTAG_STATUS_OK;
    ab_request_p req=NULL;

    pdebug(DEBUG_INFO,"Starting.");

    /* get a request buffer */
    rc = request_create(&req, MAX_CIP_MSG_SIZE);

    do {
        if(rc != PLCTAG_STATUS_OK) {
            pdebug(DEBUG_WARN,"Unable to get new request.  rc=%d",rc);
            rc = 0;
            break;
        }

        /* send the ForwardOpen command to the PLC */
        if((rc = send_forward_open_req(session)) != PLCTAG_STATUS_OK) {
            pdebug(DEBUG_WARN,"Unable to send ForwardOpenEx packet!");
            break;
        }

        /* check for the ForwardOpen response. */
        if((rc = recv_forward_open_resp(session)) != PLCTAG_STATUS_OK) {
            pdebug(DEBUG_WARN,"Unable to use ForwardOpen response!");
            break;
        }
    } while(0);

    if(req) {
        req = rc_dec(req);
    }

    pdebug(DEBUG_INFO,"Done.");

    return rc;
}



int send_forward_open_req(ab_session_p session)
{
    eip_forward_open_request_t *fo = NULL;
    uint8_t *data;
    int rc = PLCTAG_STATUS_OK;

    pdebug(DEBUG_INFO,"Starting");

    mem_set(session->data, 0, (int)(sizeof(*fo) + session->conn_path_size));

    fo = (eip_forward_open_request_t*)(session->data);

    /* point to the end of the struct */
    data = (session->data) + sizeof(eip_forward_open_request_t);

    /* set up the path information. */
    mem_copy(data, session->conn_path, session->conn_path_size);
    data += session->conn_path_size;

    /* fill in the static parts */

    /* encap header parts */
    fo->encap_command = h2le16(AB_EIP_READ_RR_DATA); /* 0x006F EIP Send RR Data command */
    fo->encap_length = h2le16((uint16_t)(data - (uint8_t*)(&fo->interface_handle))); /* total length of packet except for encap header */
    fo->encap_session_handle = h2le32(session->session_handle);
    fo->encap_sender_context = h2le64(++session->session_seq_id);
    fo->router_timeout = h2le16(1);                       /* one second is enough ? */

    /* CPF parts */
    fo->cpf_item_count = h2le16(2);                  /* ALWAYS 2 */
    fo->cpf_nai_item_type = h2le16(AB_EIP_ITEM_NAI); /* null address item type */
    fo->cpf_nai_item_length = h2le16(0);             /* no data, zero length */
    fo->cpf_udi_item_type = h2le16(AB_EIP_ITEM_UDI); /* unconnected data item, 0x00B2 */
    fo->cpf_udi_item_length = h2le16((uint16_t)(data - (uint8_t*)(&fo->cm_service_code))); /* length of remaining data in UC data item */

    /* Connection Manager parts */
    fo->cm_service_code = AB_EIP_CMD_FORWARD_OPEN; /* 0x54 Forward Open Request or 0x5B for Forward Open Extended */
    fo->cm_req_path_size = 2;                      /* size of path in 16-bit words */
    fo->cm_req_path[0] = 0x20;                     /* class */
    fo->cm_req_path[1] = 0x06;                     /* CM class */
    fo->cm_req_path[2] = 0x24;                     /* instance */
    fo->cm_req_path[3] = 0x01;                     /* instance 1 */

    /* Forward Open Params */
    fo->secs_per_tick = AB_EIP_SECS_PER_TICK;         /* seconds per tick, no used? */
    fo->timeout_ticks = AB_EIP_TIMEOUT_TICKS;         /* timeout = srd_secs_per_tick * src_timeout_ticks, not used? */
    fo->orig_to_targ_conn_id = h2le32(0);             /* is this right?  Our connection id on the other machines? */
    fo->targ_to_orig_conn_id = h2le32(session->orig_connection_id); /* Our connection id in the other direction. */
    /* this might need to be globally unique */
<<<<<<< HEAD
    fo->conn_serial_number = h2le16(session->conn_serial_number); /* our connection SEQUENCE number. */
=======
    fo->conn_serial_number = h2le16(session->conn_serial_number); /* our connection ID/serial number. */
>>>>>>> 5b895e3f
    fo->orig_vendor_id = h2le16(AB_EIP_VENDOR_ID);               /* our unique :-) vendor ID */
    fo->orig_serial_number = h2le32(AB_EIP_VENDOR_SN);           /* our serial number. */
    fo->conn_timeout_multiplier = AB_EIP_TIMEOUT_MULTIPLIER;     /* timeout = mult * RPI */
    fo->orig_to_targ_rpi = h2le32(AB_EIP_RPI); /* us to target RPI - Request Packet Interval in microseconds */
    fo->orig_to_targ_conn_params = h2le16(AB_EIP_CONN_PARAM | session->max_payload_size); /* packet size and some other things, based on protocol/cpu type */
    fo->targ_to_orig_rpi = h2le32(AB_EIP_RPI); /* target to us RPI - not really used for explicit messages? */
    fo->targ_to_orig_conn_params = h2le16(AB_EIP_CONN_PARAM | session->max_payload_size); /* packet size and some other things, based on protocol/cpu type */
    fo->transport_class = AB_EIP_TRANSPORT_CLASS_T3; /* 0xA3, server transport, class 3, application trigger */
    fo->path_size = session->conn_path_size/2; /* size in 16-bit words */

    /* set the size of the request */
    session->data_size = (uint32_t)(data - (session->data));

<<<<<<< HEAD
    rc = send_eip_request(session, 0);
=======
    rc = send_eip_request(session, SESSION_DEFAULT_TIMEOUT);
>>>>>>> 5b895e3f

    pdebug(DEBUG_INFO, "Done");

    return rc;
}


<<<<<<< HEAD
=======

>>>>>>> 5b895e3f
///* new version of Forward Open */
//int send_forward_open_req_ex(ab_session_p session)
//{
//    eip_forward_open_request_ex_t *fo = NULL;
//    uint8_t *data;
//    int rc = PLCTAG_STATUS_OK;
//
//    pdebug(DEBUG_INFO,"Starting");
//
//    mem_set(session->data, 0, (int)(sizeof(*fo) + session->conn_path_size));
//
//    fo = (eip_forward_open_request_ex_t*)(session->data);
//
//    /* point to the end of the struct */
//    data = (session->data) + sizeof(eip_forward_open_request_ex_t);
//
//    /* set up the path information. */
//    mem_copy(data, session->conn_path, session->conn_path_size);
//    data += session->conn_path_size;
//
//    /* fill in the static parts */
//
//    /* encap header parts */
//    fo->encap_command = h2le16(AB_EIP_READ_RR_DATA); /* 0x006F EIP Send RR Data command */
//    fo->encap_length = h2le16((uint16_t)(data - (uint8_t*)(&fo->interface_handle))); /* total length of packet except for encap header */
//    fo->encap_session_handle = h2le32(session->session_handle);
//    fo->encap_sender_context = h2le64(++session->session_seq_id);
//    fo->router_timeout = h2le16(1);                       /* one second is enough ? */
//
//    /* CPF parts */
//    fo->cpf_item_count = h2le16(2);                  /* ALWAYS 2 */
//    fo->cpf_nai_item_type = h2le16(AB_EIP_ITEM_NAI); /* null address item type */
//    fo->cpf_nai_item_length = h2le16(0);             /* no data, zero length */
//    fo->cpf_udi_item_type = h2le16(AB_EIP_ITEM_UDI); /* unconnected data item, 0x00B2 */
//    fo->cpf_udi_item_length = h2le16((uint16_t)(data - (uint8_t*)(&fo->cm_service_code))); /* length of remaining data in UC data item */
//
//    /* Connection Manager parts */
//    fo->cm_service_code = AB_EIP_CMD_FORWARD_OPEN_EX; /* 0x54 Forward Open Request or 0x5B for Forward Open Extended */
//    fo->cm_req_path_size = 2;                      /* size of path in 16-bit words */
//    fo->cm_req_path[0] = 0x20;                     /* class */
//    fo->cm_req_path[1] = 0x06;                     /* CM class */
//    fo->cm_req_path[2] = 0x24;                     /* instance */
//    fo->cm_req_path[3] = 0x01;                     /* instance 1 */
//
//    /* Forward Open Params */
//    fo->secs_per_tick = AB_EIP_SECS_PER_TICK;         /* seconds per tick, no used? */
//    fo->timeout_ticks = AB_EIP_TIMEOUT_TICKS;         /* timeout = srd_secs_per_tick * src_timeout_ticks, not used? */
//    fo->orig_to_targ_conn_id = h2le32(0);             /* is this right?  Our connection id on the other machines? */
//    fo->targ_to_orig_conn_id = h2le32(session->orig_connection_id); /* Our connection id in the other direction. */
//    /* this might need to be globally unique */
//    fo->conn_serial_number = h2le16(session->conn_serial_number); /* our connection ID/serial number. */
//    fo->orig_vendor_id = h2le16(AB_EIP_VENDOR_ID);               /* our unique :-) vendor ID */
//    fo->orig_serial_number = h2le32(AB_EIP_VENDOR_SN);           /* our serial number. */
//    fo->conn_timeout_multiplier = AB_EIP_TIMEOUT_MULTIPLIER;     /* timeout = mult * RPI */
//    fo->orig_to_targ_rpi = h2le32(AB_EIP_RPI); /* us to target RPI - Request Packet Interval in microseconds */
//    fo->orig_to_targ_conn_params_ex = h2le32(AB_EIP_CONN_PARAM_EX | session->max_payload_size); /* packet size and some other things, based on protocol/cpu type */
//    fo->targ_to_orig_rpi = h2le32(AB_EIP_RPI); /* target to us RPI - not really used for explicit messages? */
//    fo->targ_to_orig_conn_params_ex = h2le32(AB_EIP_CONN_PARAM_EX | session->max_payload_size); /* packet size and some other things, based on protocol/cpu type */
//    fo->transport_class = AB_EIP_TRANSPORT_CLASS_T3; /* 0xA3, server transport, class 3, application trigger */
//    fo->path_size = session->conn_path_size/2; /* size in 16-bit words */
//
//    /* set the size of the request */
//    session->data_size = (uint32_t)(data - (session->data));
//
//    rc = send_eip_request(session, SESSION_DEFAULT_TIMEOUT);
//
//    pdebug(DEBUG_INFO, "Done");
//
//    return rc;
//}
//



int recv_forward_open_resp(ab_session_p session)
{
    eip_forward_open_response_t *fo_resp;
    int rc = PLCTAG_STATUS_OK;

    pdebug(DEBUG_INFO,"Starting");

<<<<<<< HEAD
    rc = recv_eip_response(session, 0);
=======
    rc = recv_eip_response(session, SESSION_DEFAULT_TIMEOUT);
>>>>>>> 5b895e3f
    if(rc != PLCTAG_STATUS_OK) {
        pdebug(DEBUG_WARN,"Unable to receive Forward Open response.");
        return rc;
    }

    fo_resp = (eip_forward_open_response_t*)(session->data);

    do {
        if(le2h16(fo_resp->encap_command) != AB_EIP_READ_RR_DATA) {
            pdebug(DEBUG_WARN,"Unexpected EIP packet type received: %d!",fo_resp->encap_command);
            rc = PLCTAG_ERR_BAD_DATA;
            break;
        }

        if(le2h32(fo_resp->encap_status) != AB_EIP_OK) {
            pdebug(DEBUG_WARN,"EIP command failed, response code: %d",fo_resp->encap_status);
            rc = PLCTAG_ERR_REMOTE_ERR;
            break;
        }

        if(fo_resp->general_status != AB_EIP_OK) {
            pdebug(DEBUG_WARN,"Forward Open command failed, response code: %s (%d)",decode_cip_error_short(&fo_resp->general_status), fo_resp->general_status);
            if(fo_resp->general_status == AB_CIP_ERR_UNSUPPORTED_SERVICE) {
                rc = PLCTAG_ERR_UNSUPPORTED;
            } else {
                rc = PLCTAG_ERR_REMOTE_ERR;

                if(fo_resp->general_status == 0x01 && fo_resp->status_size >= 2) {
                    /* we might have an error that tells us the actual size to use. */
                    uint8_t *data = &fo_resp->status_size;
<<<<<<< HEAD
                    int extended_status = data[1] | (data[2] << 8);
                    int supported_size = data[3] | (data[4] << 8);

                    if(extended_status == 0x109) { /* MAGIC */
                        pdebug(DEBUG_WARN,"Error from forward open request, unsupported size, but size %d is supported.", supported_size);
                        session->max_payload_size = (uint16_t)supported_size;
=======
                    uint16_t extended_status = (uint16_t)(data[1] | (data[2] << 8));
                    uint16_t supported_size = (uint16_t)(data[3] | (data[4] << 8));

                    if(extended_status == 0x109) { /* MAGIC */
                        pdebug(DEBUG_WARN,"Error from forward open request, unsupported size, but size %d is supported.", supported_size);
                        session->max_payload_size = supported_size;
>>>>>>> 5b895e3f
                        rc = PLCTAG_ERR_TOO_LARGE;
                    } else {
                        pdebug(DEBUG_WARN,"CIP extended error %x!", extended_status);
                    }
                } else {
                    pdebug(DEBUG_WARN,"CIP error code %x!", fo_resp->general_status);
                }
            }

            break;
        }

        /* success! */
        session->targ_connection_id = le2h32(fo_resp->orig_to_targ_conn_id);
        session->orig_connection_id = le2h32(fo_resp->targ_to_orig_conn_id);

        pdebug(DEBUG_INFO,"ForwardOpen succeeded with our connection ID %x and the PLC connection ID %x",session->orig_connection_id, session->targ_connection_id);

        pdebug(DEBUG_DETAIL,"Connection set up succeeded.");

        //session->status = PLCTAG_STATUS_OK;

        rc = PLCTAG_STATUS_OK;
    } while(0);

    pdebug(DEBUG_INFO,"Done.");

    return rc;
}


int send_forward_close_req(ab_session_p session)
{
    eip_forward_close_req_t *fo;
    uint8_t *data;
    int rc = PLCTAG_STATUS_OK;

    pdebug(DEBUG_INFO,"Starting");

    fo = (eip_forward_close_req_t*)(session->data);

    /* point to the end of the struct */
    data = (session->data) + sizeof(eip_forward_close_req_t);

    /* set up the path information. */
    mem_copy(data, session->conn_path, session->conn_path_size);
    data += session->conn_path_size;

    /* fill in the static parts */

    /* encap header parts */
    fo->encap_command = h2le16(AB_EIP_READ_RR_DATA); /* 0x006F EIP Send RR Data command */
    fo->encap_length = h2le16((uint16_t)(data - (uint8_t*)(&fo->interface_handle))); /* total length of packet except for encap header */
    fo->encap_sender_context = h2le64(++session->session_seq_id);
    fo->router_timeout = h2le16(1);                       /* one second is enough ? */

    /* CPF parts */
    fo->cpf_item_count = h2le16(2);                  /* ALWAYS 2 */
    fo->cpf_nai_item_type = h2le16(AB_EIP_ITEM_NAI); /* null address item type */
    fo->cpf_nai_item_length = h2le16(0);             /* no data, zero length */
    fo->cpf_udi_item_type = h2le16(AB_EIP_ITEM_UDI); /* unconnected data item, 0x00B2 */
    fo->cpf_udi_item_length = h2le16((uint16_t)(data - (uint8_t*)(&fo->cm_service_code))); /* length of remaining data in UC data item */

    /* Connection Manager parts */
    fo->cm_service_code = AB_EIP_CMD_FORWARD_CLOSE;/* 0x4E Forward Close Request */
    fo->cm_req_path_size = 2;                      /* size of path in 16-bit words */
    fo->cm_req_path[0] = 0x20;                     /* class */
    fo->cm_req_path[1] = 0x06;                     /* CM class */
    fo->cm_req_path[2] = 0x24;                     /* instance */
    fo->cm_req_path[3] = 0x01;                     /* instance 1 */

    /* Forward Open Params */
    fo->secs_per_tick = AB_EIP_SECS_PER_TICK;         /* seconds per tick, no used? */
    fo->timeout_ticks = AB_EIP_TIMEOUT_TICKS;         /* timeout = srd_secs_per_tick * src_timeout_ticks, not used? */
<<<<<<< HEAD
    fo->conn_serial_number = h2le16(session->conn_serial_number); /* our connection SEQUENCE number. */
=======
    fo->conn_serial_number = h2le16(session->conn_serial_number); /* our connection ID/serial number. */
>>>>>>> 5b895e3f
    fo->orig_vendor_id = h2le16(AB_EIP_VENDOR_ID);               /* our unique :-) vendor ID */
    fo->orig_serial_number = h2le32(AB_EIP_VENDOR_SN);           /* our serial number. */
    fo->path_size = session->conn_path_size/2; /* size in 16-bit words */

    /* set the size of the request */
    session->data_size = (uint32_t)(data - (session->data));

    rc = send_eip_request(session, 100);

    pdebug(DEBUG_INFO, "Done");

    return rc;
}


int recv_forward_close_resp(ab_session_p session)
{
    eip_forward_close_resp_t *fo_resp;
    int rc = PLCTAG_STATUS_OK;

    pdebug(DEBUG_INFO,"Starting");

<<<<<<< HEAD
    rc = recv_eip_response(session, 150);
=======
    rc = recv_eip_response(session, 150); /* MAGIC, something short */
>>>>>>> 5b895e3f
    if(rc != PLCTAG_STATUS_OK) {
        pdebug(DEBUG_WARN, "Unable to receive Forward Close response! rc=%d", rc);
        return rc;
    }

    fo_resp = (eip_forward_close_resp_t*)(session->data);

    do {
        if(le2h16(fo_resp->encap_command) != AB_EIP_READ_RR_DATA) {
            pdebug(DEBUG_WARN,"Unexpected EIP packet type received: %d!",fo_resp->encap_command);
            rc = PLCTAG_ERR_BAD_DATA;
            break;
        }

        if(le2h32(fo_resp->encap_status) != AB_EIP_OK) {
            pdebug(DEBUG_WARN,"EIP command failed, response code: %d",fo_resp->encap_status);
            rc = PLCTAG_ERR_REMOTE_ERR;
            break;
        }

        if(fo_resp->general_status != AB_EIP_OK) {
            pdebug(DEBUG_WARN,"Forward Close command failed, response code: %d",fo_resp->general_status);
            rc = PLCTAG_ERR_REMOTE_ERR;
            break;
        }

        pdebug(DEBUG_DETAIL,"Connection close succeeded.");

        rc = PLCTAG_STATUS_OK;
    } while(0);

    pdebug(DEBUG_INFO,"Done.");

    return rc;
}<|MERGE_RESOLUTION|>--- conflicted
+++ resolved
@@ -176,12 +176,9 @@
     if (!str_cmp_i(cpu_type, "plc") || !str_cmp_i(cpu_type, "plc5") || !str_cmp_i(cpu_type, "slc") ||
         !str_cmp_i(cpu_type, "slc500")) {
         return AB_PROTOCOL_PLC;
-<<<<<<< HEAD
     } else if (!str_cmp_i(cpu_type, "lgxpccc") || !str_cmp_i(cpu_type, "logixpccc") || !str_cmp_i(cpu_type, "lgxplc5") || !str_cmp_i(cpu_type, "logixplc5") ||
                !str_cmp_i(cpu_type, "lgx-pccc") || !str_cmp_i(cpu_type, "logix-pccc") || !str_cmp_i(cpu_type, "lgx-plc5") || !str_cmp_i(cpu_type, "logix-plc5")) {
         return AB_PROTOCOL_LGX_PCCC;
-=======
->>>>>>> 5b895e3f
     } else if (!str_cmp_i(cpu_type, "micrologix800") || !str_cmp_i(cpu_type, "mlgx800") || !str_cmp_i(cpu_type, "micro800")) {
         return AB_PROTOCOL_MLGX800;
     } else if (!str_cmp_i(cpu_type, "micrologix") || !str_cmp_i(cpu_type, "mlgx")) {
@@ -407,10 +404,7 @@
     switch(plc_type) {
     case AB_PROTOCOL_PLC:
     case AB_PROTOCOL_MLGX:
-<<<<<<< HEAD
     case AB_PROTOCOL_LGX_PCCC:
-=======
->>>>>>> 5b895e3f
         session->max_payload_size = MAX_CIP_PCCC_MSG_SIZE;
         break;
 
@@ -1433,10 +1427,6 @@
 //    pdebug(DEBUG_INFO,"Done.");
 //
 //    return rc;
-<<<<<<< HEAD
-=======
-//}
->>>>>>> 5b895e3f
 
 
 
@@ -1530,11 +1520,7 @@
     fo->orig_to_targ_conn_id = h2le32(0);             /* is this right?  Our connection id on the other machines? */
     fo->targ_to_orig_conn_id = h2le32(session->orig_connection_id); /* Our connection id in the other direction. */
     /* this might need to be globally unique */
-<<<<<<< HEAD
     fo->conn_serial_number = h2le16(session->conn_serial_number); /* our connection SEQUENCE number. */
-=======
-    fo->conn_serial_number = h2le16(session->conn_serial_number); /* our connection ID/serial number. */
->>>>>>> 5b895e3f
     fo->orig_vendor_id = h2le16(AB_EIP_VENDOR_ID);               /* our unique :-) vendor ID */
     fo->orig_serial_number = h2le32(AB_EIP_VENDOR_SN);           /* our serial number. */
     fo->conn_timeout_multiplier = AB_EIP_TIMEOUT_MULTIPLIER;     /* timeout = mult * RPI */
@@ -1548,11 +1534,7 @@
     /* set the size of the request */
     session->data_size = (uint32_t)(data - (session->data));
 
-<<<<<<< HEAD
-    rc = send_eip_request(session, 0);
-=======
     rc = send_eip_request(session, SESSION_DEFAULT_TIMEOUT);
->>>>>>> 5b895e3f
 
     pdebug(DEBUG_INFO, "Done");
 
@@ -1560,10 +1542,6 @@
 }
 
 
-<<<<<<< HEAD
-=======
-
->>>>>>> 5b895e3f
 ///* new version of Forward Open */
 //int send_forward_open_req_ex(ab_session_p session)
 //{
@@ -1645,11 +1623,7 @@
 
     pdebug(DEBUG_INFO,"Starting");
 
-<<<<<<< HEAD
-    rc = recv_eip_response(session, 0);
-=======
     rc = recv_eip_response(session, SESSION_DEFAULT_TIMEOUT);
->>>>>>> 5b895e3f
     if(rc != PLCTAG_STATUS_OK) {
         pdebug(DEBUG_WARN,"Unable to receive Forward Open response.");
         return rc;
@@ -1680,21 +1654,12 @@
                 if(fo_resp->general_status == 0x01 && fo_resp->status_size >= 2) {
                     /* we might have an error that tells us the actual size to use. */
                     uint8_t *data = &fo_resp->status_size;
-<<<<<<< HEAD
                     int extended_status = data[1] | (data[2] << 8);
                     int supported_size = data[3] | (data[4] << 8);
 
                     if(extended_status == 0x109) { /* MAGIC */
                         pdebug(DEBUG_WARN,"Error from forward open request, unsupported size, but size %d is supported.", supported_size);
                         session->max_payload_size = (uint16_t)supported_size;
-=======
-                    uint16_t extended_status = (uint16_t)(data[1] | (data[2] << 8));
-                    uint16_t supported_size = (uint16_t)(data[3] | (data[4] << 8));
-
-                    if(extended_status == 0x109) { /* MAGIC */
-                        pdebug(DEBUG_WARN,"Error from forward open request, unsupported size, but size %d is supported.", supported_size);
-                        session->max_payload_size = supported_size;
->>>>>>> 5b895e3f
                         rc = PLCTAG_ERR_TOO_LARGE;
                     } else {
                         pdebug(DEBUG_WARN,"CIP extended error %x!", extended_status);
@@ -1769,11 +1734,7 @@
     /* Forward Open Params */
     fo->secs_per_tick = AB_EIP_SECS_PER_TICK;         /* seconds per tick, no used? */
     fo->timeout_ticks = AB_EIP_TIMEOUT_TICKS;         /* timeout = srd_secs_per_tick * src_timeout_ticks, not used? */
-<<<<<<< HEAD
-    fo->conn_serial_number = h2le16(session->conn_serial_number); /* our connection SEQUENCE number. */
-=======
     fo->conn_serial_number = h2le16(session->conn_serial_number); /* our connection ID/serial number. */
->>>>>>> 5b895e3f
     fo->orig_vendor_id = h2le16(AB_EIP_VENDOR_ID);               /* our unique :-) vendor ID */
     fo->orig_serial_number = h2le32(AB_EIP_VENDOR_SN);           /* our serial number. */
     fo->path_size = session->conn_path_size/2; /* size in 16-bit words */
@@ -1796,11 +1757,7 @@
 
     pdebug(DEBUG_INFO,"Starting");
 
-<<<<<<< HEAD
-    rc = recv_eip_response(session, 150);
-=======
     rc = recv_eip_response(session, 150); /* MAGIC, something short */
->>>>>>> 5b895e3f
     if(rc != PLCTAG_STATUS_OK) {
         pdebug(DEBUG_WARN, "Unable to receive Forward Close response! rc=%d", rc);
         return rc;
