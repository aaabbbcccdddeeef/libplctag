--- conflicted
+++ resolved
@@ -107,7 +107,6 @@
 int tag_tickler(ab_tag_p tag)
 {
     int rc = PLCTAG_STATUS_OK;
-<<<<<<< HEAD
 
     pdebug(DEBUG_SPEW, "Starting.");
 
@@ -128,30 +127,6 @@
     pdebug(DEBUG_SPEW, "Done.");
 
     return tag->status;
-
-=======
-
-    pdebug(DEBUG_SPEW, "Starting.");
-
-    if(tag->read_in_progress) {
-        pdebug(DEBUG_SPEW, "Read in progress.");
-        rc = check_read_status(tag);
-        tag->status = rc;
-        return rc;
-    }
-
-    if(tag->write_in_progress) {
-        pdebug(DEBUG_SPEW, "Write in progress.");
-        rc = check_write_status(tag);
-        tag->status = rc;
-        return rc;
-    }
-
-    pdebug(DEBUG_SPEW, "Done.");
-
-    return tag->status;
-
->>>>>>> 5b895e3f
 }
 
 
@@ -437,10 +412,6 @@
     pdebug(DEBUG_INFO,"Starting.");
 
     /* how many packets will we need? How much overhead? */
-<<<<<<< HEAD
-=======
-    //overhead = (int)(sizeof(pccc_resp) + 4 + tag->encoded_name_size); /* MAGIC 4 = fudge */
->>>>>>> 5b895e3f
 
     /* overhead comes from the request in this case */
     overhead =   1  /* CIP PCCC command */
