--- conflicted
+++ resolved
@@ -49,11 +49,7 @@
 static int parse_pccc_file_type(const char **str, pccc_addr_t *address);
 static int parse_pccc_file_num(const char **str, pccc_addr_t *address);
 static int parse_pccc_elem_num(const char **str, pccc_addr_t *address);
-<<<<<<< HEAD
 static int parse_pccc_subelem_mnemonic(const char **str, pccc_addr_t *address);
-=======
-static int parse_pccc_subelem_num(const char **str, pccc_addr_t *address);
->>>>>>> 3a1d4172
 static int parse_pccc_bit_num(const char **str, pccc_addr_t *address);
 static void encode_data(uint8_t *data, int *index, int val);
 // static int encode_file_type(pccc_file_t file_type);
@@ -151,60 +147,7 @@
  * Offset   Field
  * 0        LEN - length
  * 2-84     DATA - characters of string
-<<<<<<< HEAD
-=======
  */
-
-
-
-/*
- * parse_pccc_logical_address
- *
- * Parse the address into a structure with all the fields broken out.  This
- * checks the validity of the address in a PLC-neutral way.
->>>>>>> 3a1d4172
- */
-
-int parse_pccc_logical_address(const char *file_address, pccc_addr_t *address)
-{
-    int rc = PLCTAG_STATUS_OK;
-    const char *p = file_address;
-
-    pdebug(DEBUG_DETAIL, "Starting.");
-
-    do {
-        if((rc = parse_pccc_file_type(&p, address)) != PLCTAG_STATUS_OK) {
-            pdebug(DEBUG_WARN, "Unable to parse PCCC-style tag for data-table type! Error %s!", plc_tag_decode_error(rc));
-            break;
-        }
-
-        if((rc = parse_pccc_file_num(&p, address)) != PLCTAG_STATUS_OK) {
-            pdebug(DEBUG_WARN, "Unable to parse PCCC-style tag for file number! Error %s!", plc_tag_decode_error(rc));
-            break;
-        }
-
-        if((rc = parse_pccc_elem_num(&p, address)) != PLCTAG_STATUS_OK) {
-            pdebug(DEBUG_WARN, "Unable to parse PCCC-style tag for element number! Error %s!", plc_tag_decode_error(rc));
-            break;
-        }
-
-        if((rc = parse_pccc_subelem_num(&p, address)) != PLCTAG_STATUS_OK) {
-            pdebug(DEBUG_WARN, "Unable to parse PCCC-style tag for subelement number! Error %s!", plc_tag_decode_error(rc));
-            break;
-        }
-
-        if((rc = parse_pccc_bit_num(&p, address)) != PLCTAG_STATUS_OK) {
-            pdebug(DEBUG_WARN, "Unable to parse PCCC-style tag for subelement number! Error %s!", plc_tag_decode_error(rc));
-            break;
-        }
-    } while(0);
-
-    pdebug(DEBUG_DETAIL, "Starting.");
-
-    return rc;
-}
-
-
 
 
 
@@ -332,11 +275,6 @@
 
 int slc_encode_address(uint8_t *data, int *size, int buf_size, pccc_addr_t *address)
 {
-<<<<<<< HEAD
-=======
-    int encoded_file_type = 0;
-
->>>>>>> 3a1d4172
     pdebug(DEBUG_DETAIL, "Starting.");
 
     if(!data || !size) {
@@ -353,12 +291,7 @@
     /* zero out the size */
     *size = 0;
 
-<<<<<<< HEAD
     if(address->file_type == 0) {
-=======
-    encoded_file_type = encode_file_type(address->file_type);
-    if(encoded_file_type == 0) {
->>>>>>> 3a1d4172
         pdebug(DEBUG_WARN,"SLC file type %d cannot be decoded!", address->file_type);
         return PLCTAG_ERR_BAD_PARAM;
     }
@@ -755,7 +688,9 @@
  */
 
 
-
+/*
+ * FIXME TODO - refactor this into a table-driven function.
+ */
 
 int parse_pccc_file_type(const char **str, pccc_addr_t *address)
 {
@@ -768,10 +703,7 @@
     case 'a': /* ASCII */
         pdebug(DEBUG_DETAIL, "Found ASCII file.");
         address->file_type = PCCC_FILE_ASCII;
-<<<<<<< HEAD
         address->element_size_bytes = 1;
-=======
->>>>>>> 3a1d4172
         (*str)++;
         break;
 
@@ -779,14 +711,9 @@
     case 'b': /* Bit or block transfer */
         if(isdigit((*str)[1])) {
             /* Bit */
-<<<<<<< HEAD
             pdebug(DEBUG_DETAIL, "Found Bit file.");
             address->file_type = PCCC_FILE_BIT;
             address->element_size_bytes = 2;
-=======
-            pdebug(DEBUG_DETAIL, "Found Binary file.");
-            address->file_type = PCCC_FILE_BIT;
->>>>>>> 3a1d4172
             (*str)++;
             break;
         } else {
@@ -794,19 +721,12 @@
                 /* block transfer */
                 pdebug(DEBUG_DETAIL, "Found Block Transfer file.");
                 address->file_type = PCCC_FILE_BLOCK_TRANSFER;
-<<<<<<< HEAD
                 address->element_size_bytes = 12;
                 (*str) += 2;
             } else {
                 pdebug(DEBUG_WARN, "Unknown file %s found!", *str);
                 address->file_type = PCCC_FILE_UNKNOWN;
                 address->element_size_bytes = 0;
-=======
-                (*str) += 2;  /* skip past both characters */
-            } else {
-                pdebug(DEBUG_WARN, "Unknown file %s found!", *str);
-                address->file_type = PCCC_FILE_UNKNOWN;
->>>>>>> 3a1d4172
                 rc = PLCTAG_ERR_BAD_PARAM;
             }
         }
@@ -817,10 +737,7 @@
     case 'c': /* Counter */
         pdebug(DEBUG_DETAIL, "Found Counter file.");
         address->file_type = PCCC_FILE_COUNTER;
-<<<<<<< HEAD
         address->element_size_bytes = 6;
-=======
->>>>>>> 3a1d4172
         (*str)++;
         break;
 
@@ -828,10 +745,7 @@
     case 'd': /* BCD number */
         pdebug(DEBUG_DETAIL, "Found BCD file.");
         address->file_type = PCCC_FILE_BCD;
-<<<<<<< HEAD
         address->element_size_bytes = 2;
-=======
->>>>>>> 3a1d4172
         (*str)++;
         break;
 
@@ -839,10 +753,7 @@
     case 'f': /* Floating point Number */
         pdebug(DEBUG_DETAIL, "Found Float/REAL file.");
         address->file_type = PCCC_FILE_FLOAT;
-<<<<<<< HEAD
         address->element_size_bytes = 4;
-=======
->>>>>>> 3a1d4172
         (*str)++;
         break;
 
@@ -850,10 +761,7 @@
     case 'i': /* Input */
         pdebug(DEBUG_DETAIL, "Found Input file.");
         address->file_type = PCCC_FILE_INPUT;
-<<<<<<< HEAD
         address->element_size_bytes = 2;
-=======
->>>>>>> 3a1d4172
         (*str)++;
         break;
 
@@ -861,10 +769,7 @@
     case 'l':
         pdebug(DEBUG_DETAIL, "Found Long Int file.");
         address->file_type = PCCC_FILE_LONG_INT;
-<<<<<<< HEAD
         address->element_size_bytes = 4;
-=======
->>>>>>> 3a1d4172
         (*str)++;
         break;
 
@@ -873,10 +778,7 @@
         if((*str)[1] == 'G' || (*str)[1] == 'g') {
             pdebug(DEBUG_DETAIL, "Found Message file.");
             address->file_type = PCCC_FILE_MESSAGE;
-<<<<<<< HEAD
             address->element_size_bytes = 112;
-=======
->>>>>>> 3a1d4172
             (*str) += 2;  /* skip past both characters */
         } else {
             address->file_type = PCCC_FILE_UNKNOWN;
@@ -889,10 +791,7 @@
     case 'n': /* INT */
         pdebug(DEBUG_DETAIL, "Found Integer file.");
         address->file_type = PCCC_FILE_INT;
-<<<<<<< HEAD
         address->element_size_bytes = 2;
-=======
->>>>>>> 3a1d4172
         (*str)++;
         break;
 
@@ -900,10 +799,7 @@
     case 'o': /* Output */
         pdebug(DEBUG_DETAIL, "Found Output file.");
         address->file_type = PCCC_FILE_OUTPUT;
-<<<<<<< HEAD
         address->element_size_bytes = 2;
-=======
->>>>>>> 3a1d4172
         (*str)++;
         break;
 
@@ -912,10 +808,7 @@
         if((*str)[1] == 'D' || (*str)[1] == 'd') {
             pdebug(DEBUG_DETAIL, "Found PID file.");
             address->file_type = PCCC_FILE_PID;
-<<<<<<< HEAD
             address->element_size_bytes = 164;
-=======
->>>>>>> 3a1d4172
             (*str) += 2;  /* skip past both characters */
         } else {
             address->file_type = PCCC_FILE_UNKNOWN;
@@ -928,10 +821,7 @@
     case 'r': /* Control */
         pdebug(DEBUG_DETAIL, "Found Control file.");
         address->file_type = PCCC_FILE_CONTROL;
-<<<<<<< HEAD
         address->element_size_bytes = 6;
-=======
->>>>>>> 3a1d4172
         (*str)++;
         break;
 
@@ -941,10 +831,7 @@
             /* Status */
             pdebug(DEBUG_DETAIL, "Found Status file.");
             address->file_type = PCCC_FILE_STATUS;
-<<<<<<< HEAD
             address->element_size_bytes = 2;
-=======
->>>>>>> 3a1d4172
             (*str)++;
             break;
         } else {
@@ -952,19 +839,13 @@
                 /* SFC */
                 pdebug(DEBUG_DETAIL, "Found SFC file.");
                 address->file_type = PCCC_FILE_SFC;
-<<<<<<< HEAD
                 address->element_size_bytes = 6;
-=======
->>>>>>> 3a1d4172
                 (*str) += 2;  /* skip past both characters */
             } else if((*str)[1] == 'T' || (*str)[1] == 't') {
                 /* String */
                 pdebug(DEBUG_DETAIL, "Found String file.");
                 address->file_type = PCCC_FILE_STRING;
-<<<<<<< HEAD
                 address->element_size_bytes = 84;
-=======
->>>>>>> 3a1d4172
                 (*str) += 2;  /* skip past both characters */
             } else {
                 address->file_type = PCCC_FILE_UNKNOWN;
@@ -978,20 +859,14 @@
     case 't': /* Timer */
         pdebug(DEBUG_DETAIL, "Found Timer file.");
         address->file_type = PCCC_FILE_TIMER;
-<<<<<<< HEAD
         address->element_size_bytes = 6;
-=======
->>>>>>> 3a1d4172
         (*str)++;
         break;
 
     default:
         pdebug(DEBUG_WARN, "Bad format or unsupported logical address %s!", *str);
         address->file_type = PCCC_FILE_UNKNOWN;
-<<<<<<< HEAD
         address->element_size_bytes = 0;
-=======
->>>>>>> 3a1d4172
         rc = PLCTAG_ERR_BAD_PARAM;
         break;
     }
@@ -1189,11 +1064,7 @@
 };
 
 
-<<<<<<< HEAD
 int parse_pccc_subelem_mnemonic(const char **str, pccc_addr_t *address)
-=======
-int parse_pccc_subelem_num(const char **str, pccc_addr_t *address)
->>>>>>> 3a1d4172
 {
     pdebug(DEBUG_DETAIL,"Starting.");
 
@@ -1233,7 +1104,6 @@
         return PLCTAG_ERR_BAD_PARAM;
     }
 
-<<<<<<< HEAD
     /* step past the . character */
     (*str)++;
 
@@ -1311,199 +1181,6 @@
 
     address->is_bit = (uint8_t)1;
     address->bit = (uint8_t)tmp;
-=======
-    /* mnemonic. */
-
-    /* step past the . character */
-    (*str)++;
-
-    /* this depends on the data-table file type. */
-    switch(address->file_type) {
-    case PCCC_FILE_BLOCK_TRANSFER:
-        if(str_cmp_i(*str,"con") == 0) {
-            address->sub_element = 0;
-            (*str) += 3;
-        } else if(str_cmp_i(*str,"rlen") == 0) {
-            address->sub_element = 1;
-            (*str) += 4;
-        } else if(str_cmp_i(*str,"dlen") == 0) {
-            address->sub_element = 2;
-            (*str) += 4;
-        } else if(str_cmp_i(*str,"df") == 0) {
-            address->sub_element = 3;
-            (*str) += 2;
-        } else if(str_cmp_i(*str,"elem") == 0) {
-            address->sub_element = 4;
-            (*str) += 4;
-        } else if(str_cmp_i(*str,"rgs") == 0) {
-            address->sub_element = 5;
-            (*str) += 3;
-        } else {
-            pdebug(DEBUG_WARN,"Unsupported block transfer mnemonic %s!", *str);
-            return PLCTAG_ERR_BAD_PARAM;
-        }
-
-        break;
-
-    case PCCC_FILE_COUNTER:
-    case PCCC_FILE_TIMER:
-        if(str_cmp_i(*str,"con") == 0) {
-            address->sub_element = 0;
-            (*str) += 3;
-        } else if(str_cmp_i(*str,"pre") == 0) {
-            address->sub_element = 1;
-            (*str) += 3;
-        } else if(str_cmp_i(*str,"acc") == 0) {
-            address->sub_element = 2;
-            (*str) += 3;
-        } else {
-            pdebug(DEBUG_WARN,"Unsupported %s mnemonic %s!", (address->file_type == PCCC_FILE_COUNTER ? "counter" : "timer"), *str);
-            return PLCTAG_ERR_BAD_PARAM;
-        }
-
-        break;
-
-    case PCCC_FILE_CONTROL:
-        if(str_cmp_i(*str,"con") == 0) {
-            address->sub_element = 0;
-            (*str) += 3;
-        } else if(str_cmp_i(*str,"len") == 0) {
-            address->sub_element = 1;
-            (*str) += 3;
-        } else if(str_cmp_i(*str,"pos") == 0) {
-            address->sub_element = 2;
-            (*str) += 3;
-        } else {
-            pdebug(DEBUG_WARN,"Unsupported control mnemonic %s!", *str);
-            return PLCTAG_ERR_BAD_PARAM;
-        }
-
-        break;
-
-    case PCCC_FILE_PID:
-        if(str_cmp_i(*str,"con") == 0) {
-            address->sub_element = 0;
-            (*str) += 3;
-        } else if(str_cmp_i(*str,"sp") == 0) {
-            address->sub_element = 2;
-            (*str) += 2;
-        } else if(str_cmp_i(*str,"kp") == 0) {
-            address->sub_element = 4;
-            (*str) += 2;
-        } else if(str_cmp_i(*str,"ki") == 0) {
-            address->sub_element = 6;
-            (*str) += 2;
-        } else if(str_cmp_i(*str,"kd") == 0) {
-            address->sub_element = 8;
-            (*str) += 2;
-        } else if(str_cmp_i(*str,"pv") == 0) {
-            address->sub_element = 26;
-            (*str) += 2;
-        } else {
-            pdebug(DEBUG_WARN,"Unsupported PID mnemonic %s!", *str);
-            return PLCTAG_ERR_BAD_PARAM;
-        }
-
-        break;
-
-    case PCCC_FILE_MESSAGE:
-        if(str_cmp_i(*str,"con") == 0) {
-            address->sub_element = 0;
-            (*str) += 3;
-        } else if(str_cmp_i(*str,"err") == 0) {
-            address->sub_element = 1;
-            (*str) += 3;
-        } else if(str_cmp_i(*str,"rlen") == 0) {
-            address->sub_element = 2;
-            (*str) += 4;
-        } else if(str_cmp_i(*str,"dlen") == 0) {
-            address->sub_element = 3;
-            (*str) += 4;
-        } else {
-            pdebug(DEBUG_WARN,"Unsupported message mnemonic %s!", *str);
-            return PLCTAG_ERR_BAD_PARAM;
-        }
-
-        break;
-
-    case PCCC_FILE_STRING:
-        if(str_cmp_i(*str,"len") == 0) {
-            address->sub_element = 0;
-            (*str) += 3;
-        } else if(str_cmp_i(*str,"data") == 0) {
-            address->sub_element = 1;
-            (*str) += 4;
-        } else {
-            pdebug(DEBUG_WARN,"Unsupported string mnemonic %s!", *str);
-            return PLCTAG_ERR_BAD_PARAM;
-        }
-
-        break;
-
-    default:
-        pdebug(DEBUG_WARN, "Unsupported mnemonic %s!", *str);
-        return PLCTAG_ERR_BAD_PARAM;
-        break;
-    }
-
-    pdebug(DEBUG_DETAIL, "Done.");
-
-    return PLCTAG_STATUS_OK;
-}
-
-
-
-int parse_pccc_bit_num(const char **str, pccc_addr_t *address)
-{
-    int tmp = 0;
-
-    pdebug(DEBUG_DETAIL,"Starting.");
-
-    if(!str || !*str) {
-        pdebug(DEBUG_WARN,"Called with bad string pointer!");
-        return PLCTAG_ERR_BAD_PARAM;
-    }
-
-    /*
-     * if we have a null character we are at the end of the name
-     * and the subelement is not there.  That is not an error.
-     */
-
-    if( (**str) == 0) {
-        pdebug(DEBUG_DETAIL, "No bit number in this name.");
-        address->bit = -1;
-        return PLCTAG_STATUS_OK;
-    }
-
-    /* make sure the next character is /. */
-    if((**str) != '/') {
-        pdebug(DEBUG_WARN, "Bad bit number in logical address.");
-        return PLCTAG_ERR_BAD_PARAM;
-    }
-
-    /* make sure that the data file type is B or N. */
-    if(address->file_type != PCCC_FILE_BIT && address->file_type != PCCC_FILE_INT) {
-        pdebug(DEBUG_WARN, "Single bits only work on B or N data files.");
-        return PLCTAG_ERR_BAD_PARAM;
-    }
-
-    /* step past the / character */
-    (*str)++;
-
-    /* FIXME - we do this a lot, should be a small routine. */
-    while(**str && isdigit(**str) && tmp < 65535) {
-        tmp *= 10;
-        tmp += (int)((**str) - '0');
-        (*str)++;
-    }
-
-    if(tmp < 0 || tmp > 15) {
-        pdebug(DEBUG_WARN, "Error processing bit number.  Must be between 0 and 15 inclusive, found %d!", tmp);
-        return PLCTAG_ERR_OUT_OF_BOUNDS;
-    }
-
-    address->bit = tmp;
->>>>>>> 3a1d4172
 
     pdebug(DEBUG_DETAIL, "Done.");
 
@@ -1525,7 +1202,6 @@
 }
 
 
-<<<<<<< HEAD
 // int encode_file_type(pccc_file_t file_type)
 // {
 //     switch(file_type) {
@@ -1559,34 +1235,3 @@
 //     pdebug(DEBUG_WARN, "Unknown file type %d!", (int)file_type);
 //     return 0x00;
 // }
-=======
-int encode_file_type(pccc_file_t file_type)
-{
-    switch(file_type) {
-        case PCCC_FILE_ASCII: return 0x8e; break;
-        case PCCC_FILE_BIT: return 0x85; break;
-        case PCCC_FILE_BLOCK_TRANSFER: break;
-        case PCCC_FILE_COUNTER: return 0x87; break;
-        case PCCC_FILE_BCD: return 0x8f; break;
-        case PCCC_FILE_FLOAT: return 0x8a; break;
-        case PCCC_FILE_INPUT: return 0x8c; break;
-        case PCCC_FILE_LONG_INT: return 0x91; break;
-        case PCCC_FILE_MESSAGE: return 0x92; break;
-        case PCCC_FILE_INT: return 0x89; break;
-        case PCCC_FILE_OUTPUT: return 0x8b; break;
-        case PCCC_FILE_PID: return 0x93; break;
-        case PCCC_FILE_CONTROL: return 0x88; break;
-        case PCCC_FILE_STATUS: return 0x84; break;
-        case PCCC_FILE_SFC: break; /* what is this? */
-        case PCCC_FILE_STRING: return 0x8d; break;
-        case PCCC_FILE_TIMER: return 0x86; break;
-        default:
-            pdebug(DEBUG_WARN, "Unknown file type %d!", (int)file_type);
-            return 0x00;
-            break;
-    }
-
-    pdebug(DEBUG_WARN, "Unknown file type %d!", (int)file_type);
-    return 0x00;
-}
->>>>>>> 3a1d4172
