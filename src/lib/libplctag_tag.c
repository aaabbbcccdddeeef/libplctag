--- conflicted
+++ resolved
@@ -480,8 +480,6 @@
 
     /*
      * first, unmap the tag.
-<<<<<<< HEAD
-=======
      *
      * This might be called from something other than plc_tag_destroy, so
      * do not make assumptions that this was already done.  However, it is
@@ -490,7 +488,6 @@
      *
      * If that happens, then it is possible that two threads could try to
      * delete the same tag at the same time.
->>>>>>> 4e3a61ad
      */
     pdebug(DEBUG_DETAIL, "Releasing tag mapping.");
     release_tag_to_id_mapping(tag);
@@ -514,16 +511,6 @@
         rc = tag->vtable->destroy(tag);
     }
 
-<<<<<<< HEAD
-=======
-    ///* free the mutex if we had one. */
-    //if(tmp_mutex) {
-        //rc = mutex_unlock(tmp_mutex);
-        //mutex_destroy(&tmp_mutex);
-    //}
-
-
->>>>>>> 4e3a61ad
     pdebug(DEBUG_INFO, "Done.");
 
     return rc;
